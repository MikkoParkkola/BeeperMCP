import test from 'node:test';
import assert from 'node:assert';
import fs from 'fs';
import path from 'path';
import { Readable } from 'stream';
import {
  ensureDir,
  safeFilename,
  getRoomDir,
  FileSessionStore,
  tailFile,
  appendWithRotate,
  openLogDb,
  insertLog,
  insertLogs,
  queryLogs,
  pushWithLimit,
  BoundedMap,
  envFlag,
  encryptFileStream,
  decryptFile,
} from '../utils.js';

const tmpBase = '.test-tmp';

function cleanup() {
  if (fs.existsSync(tmpBase))
    fs.rmSync(tmpBase, { recursive: true, force: true });
}

test('safeFilename sanitizes characters', () => {
  assert.strictEqual(safeFilename('hello/world'), 'hello_world');
  assert.strictEqual(safeFilename('a*b?c'), 'a_b_c');
});

test('ensureDir creates directories recursively', () => {
  cleanup();
  const dir = path.join(tmpBase, 'a/b/c');
  ensureDir(dir);
  assert.ok(fs.existsSync(dir));
});

test('ensureDir sets 0700 permissions', () => {
  cleanup();
  const dir = path.join(tmpBase, 'secure');
  ensureDir(dir);
  const mode = fs.statSync(dir).mode & 0o777;
  assert.strictEqual(mode, 0o700);
});

test('getRoomDir returns sanitized directory path', () => {
  cleanup();
  const roomDir = getRoomDir(tmpBase, '!room:example.org');
  assert.ok(
    roomDir.endsWith(
      path.join(tmpBase, '!room_example.org'.replace(/[^A-Za-z0-9._-]/g, '_')),
    ),
  );
  assert.ok(fs.existsSync(roomDir));
});

test('FileSessionStore implements basic Storage API', async () => {
  cleanup();
  const storePath = path.join(tmpBase, 'session.json');
  const store = new FileSessionStore(storePath);
  assert.strictEqual(store.length, 0);
  assert.strictEqual(store.getItem('foo'), null);
  store.setItem('foo', 'bar');
  store.setItem('baz', 'qux');
  assert.strictEqual(store.length, 2);
  assert.strictEqual(store.key(0), 'foo');
  assert.strictEqual(store.getItem('foo'), 'bar');
  store.removeItem('foo');
  assert.strictEqual(store.length, 1);
  store.clear();
  assert.strictEqual(store.length, 0);
  await store.flush();
});

test('FileSessionStore persists asynchronously', async () => {
  cleanup();
  const storePath = path.join(tmpBase, 'session.json');
  const store = new FileSessionStore(storePath);
  store.setItem('foo', 'bar');
  await store.flush();
  const store2 = new FileSessionStore(storePath);
  assert.strictEqual(store2.getItem('foo'), 'bar');
});

<<<<<<< HEAD
test('FileSessionStore writes 0600 permissions', async () => {
  cleanup();
  const storePath = path.join(tmpBase, 'perm.json');
  const store = new FileSessionStore(storePath);
  store.setItem('a', 'b');
  await store.flush();
  const mode = fs.statSync(storePath).mode & 0o777;
  assert.strictEqual(mode, 0o600);
});

=======
>>>>>>> bae07aba
test('FileSessionStore encrypts data with secret', async () => {
  cleanup();
  const storePath = path.join(tmpBase, 'enc.json');
  const secret = 'shh';
  const store = new FileSessionStore(storePath, secret);
  store.setItem('foo', 'bar');
  await store.flush();
  const raw = fs.readFileSync(storePath, 'utf8');
  assert.doesNotThrow(() => Buffer.from(raw, 'base64'));
  const store2 = new FileSessionStore(storePath, secret);
  assert.strictEqual(store2.getItem('foo'), 'bar');
  const storeWrong = new FileSessionStore(storePath, 'nope');
  assert.strictEqual(storeWrong.getItem('foo'), null);
});

test('tailFile returns last N lines', async () => {
  cleanup();
  ensureDir(tmpBase);
  const file = path.join(tmpBase, 'log.txt');
  const all = Array.from({ length: 100 }, (_, i) => `line${i}`);
  fs.writeFileSync(file, all.join('\n'));
  const last = await tailFile(file, 5);
  assert.deepStrictEqual(last, all.slice(-5));
});

test('pushWithLimit keeps array within limit', () => {
  const arr = [];
  for (let i = 0; i < 5; i++) pushWithLimit(arr, i, 3);
  assert.deepStrictEqual(arr, [2, 3, 4]);
});

test('BoundedMap evicts oldest entries', () => {
  const map = new BoundedMap(2);
  map.set('a', 1);
  map.set('b', 2);
  map.set('c', 3);
  assert.ok(!map.has('a'));
  assert.strictEqual(map.get('b'), 2);
  assert.strictEqual(map.get('c'), 3);
});

test('envFlag parses truthy and falsy values', () => {
  process.env.TEST_FLAG = 'yes';
  assert.strictEqual(envFlag('TEST_FLAG'), true);
  process.env.TEST_FLAG = '0';
  assert.strictEqual(envFlag('TEST_FLAG', true), false);
  delete process.env.TEST_FLAG;
  assert.strictEqual(envFlag('TEST_FLAG', true), true);
});

test('appendWithRotate rotates log files', async () => {
  cleanup();
  ensureDir(tmpBase);
  const file = path.join(tmpBase, 'rot.log');
  await appendWithRotate(file, 'a'.repeat(50), 100);
  await appendWithRotate(file, 'b'.repeat(60), 100);
  assert.ok(fs.existsSync(`${file}.1`));
  const main = fs.statSync(file).size;
  assert.ok(main <= 61);
});

<<<<<<< HEAD
test('appendWithRotate applies 0600 permissions', async () => {
  cleanup();
  ensureDir(tmpBase);
  const file = path.join(tmpBase, 'perm.log');
  await appendWithRotate(file, 'hello', 100);
  const mode = fs.statSync(file).mode & 0o777;
  assert.strictEqual(mode, 0o600);
});

=======
>>>>>>> bae07aba
test('encrypted logs round-trip', async () => {
  cleanup();
  ensureDir(tmpBase);
  const file = path.join(tmpBase, 'enc.log');
  const secret = 's3cret';
  await appendWithRotate(file, 'hello', 1000, secret);
  const lines = await tailFile(file, 10, secret);
  assert.deepStrictEqual(lines, ['hello']);
});

test('tailFile skips lines that fail to decrypt', async () => {
  cleanup();
  ensureDir(tmpBase);
  const file = path.join(tmpBase, 'mix.log');
  const secret = 'secret';
  await appendWithRotate(file, 'secret line', 1000, secret);
  fs.appendFileSync(file, 'plain\n');
  const lines = await tailFile(file, 10, secret);
  assert.deepStrictEqual(lines, ['secret line']);
});

test('log database stores and retrieves lines', () => {
  cleanup();
  ensureDir(tmpBase);
  const dbPath = path.join(tmpBase, 'logs.db');
  const db = openLogDb(dbPath);
  insertLog(
    db,
    'room',
    '2025-01-01T00:00:00.000Z',
    '[2025-01-01T00:00:00.000Z] <u> hello',
  );
  insertLog(
    db,
    'room',
    '2025-01-02T00:00:00.000Z',
    '[2025-01-02T00:00:00.000Z] <u> world',
  );
  const lines = queryLogs(db, 'room', 10);
  assert.deepStrictEqual(lines, [
    '[2025-01-01T00:00:00.000Z] <u> hello',
    '[2025-01-02T00:00:00.000Z] <u> world',
  ]);
});

test('queryLogs honors since/until, limit and secret', () => {
  cleanup();
  ensureDir(tmpBase);
  const dbPath = path.join(tmpBase, 'logs.db');
  const db = openLogDb(dbPath);
  insertLog(
    db,
    'room',
    '2025-01-01T00:00:00.000Z',
    '[2025-01-01T00:00:00.000Z] <u> a',
  );
  insertLog(
    db,
    'room',
    '2025-01-02T00:00:00.000Z',
    '[2025-01-02T00:00:00.000Z] <u> b',
  );
  insertLog(
    db,
    'room',
    '2025-01-03T00:00:00.000Z',
    '[2025-01-03T00:00:00.000Z] <u> c',
  );
  // limit should return most recent entries first, in ascending order
  let lines = queryLogs(db, 'room', 2);
  assert.deepStrictEqual(lines, [
    '[2025-01-02T00:00:00.000Z] <u> b',
    '[2025-01-03T00:00:00.000Z] <u> c',
  ]);
  // since/until filter to a middle slice
  lines = queryLogs(
    db,
    'room',
    undefined,
    '2025-01-02T00:00:00.000Z',
    '2025-01-03T00:00:00.000Z',
  );
  assert.deepStrictEqual(lines, [
    '[2025-01-02T00:00:00.000Z] <u> b',
    '[2025-01-03T00:00:00.000Z] <u> c',
  ]);
  // secret should decrypt stored lines
  const secret = 's3cret';
  insertLog(db, 'room', '2025-01-04T00:00:00.000Z', '[enc]', secret);
  lines = queryLogs(db, 'room', undefined, undefined, undefined, secret);
  assert.ok(lines.includes('[enc]'));
});

test('insertLogs batches entries and decrypts with secret', () => {
  cleanup();
  ensureDir(tmpBase);
  const dbPath = path.join(tmpBase, 'logs.db');
  const db = openLogDb(dbPath);
  const secret = 's3cret';
  insertLogs(
    db,
    [
      {
        roomId: 'room',
        ts: '2025-01-01T00:00:00.000Z',
        line: '[2025-01-01T00:00:00.000Z] <u> a',
      },
      {
        roomId: 'room',
        ts: '2025-01-02T00:00:00.000Z',
        line: '[2025-01-02T00:00:00.000Z] <u> b',
      },
    ],
    secret,
  );
  const lines = queryLogs(db, 'room', 10, undefined, undefined, secret);
  assert.deepStrictEqual(lines, [
    '[2025-01-01T00:00:00.000Z] <u> a',
    '[2025-01-02T00:00:00.000Z] <u> b',
  ]);
<<<<<<< HEAD
});

test('encryptFileStream writes encrypted media', async () => {
  const secret = 'media-secret';
  const dest = path.join(tmpBase, 'media.enc');
  const src = Readable.from(Buffer.from('hello'));
  await encryptFileStream(src, dest, secret);
  const dec = await decryptFile(dest, secret);
  assert.strictEqual(dec.toString(), 'hello');
  const mode = fs.statSync(dest).mode & 0o777;
  assert.strictEqual(mode, 0o600);
=======
>>>>>>> bae07aba
});

test('encryptFileStream writes encrypted media', async () => {
  const secret = 'media-secret';
  const dest = path.join(tmpBase, 'media.enc');
  const src = Readable.from(Buffer.from('hello'));
  await encryptFileStream(src, dest, secret);
  const dec = await decryptFile(dest, secret);
  assert.strictEqual(dec.toString(), 'hello');
});

test('queryLogs honors since/until, limit and secret', () => {
  cleanup();
  ensureDir(tmpBase);
  const dbPath = path.join(tmpBase, 'logs.db');
  const db = openLogDb(dbPath);
  insertLog(db, 'room', '2025-01-01T00:00:00.000Z', '[2025-01-01T00:00:00.000Z] <u> a');
  insertLog(db, 'room', '2025-01-02T00:00:00.000Z', '[2025-01-02T00:00:00.000Z] <u> b');
  insertLog(db, 'room', '2025-01-03T00:00:00.000Z', '[2025-01-03T00:00:00.000Z] <u> c');
  // limit should return most recent entries first, in ascending order
  let lines = queryLogs(db, 'room', 2);
  assert.deepStrictEqual(lines, [
    '[2025-01-02T00:00:00.000Z] <u> b',
    '[2025-01-03T00:00:00.000Z] <u> c',
  ]);
  // since/until filter to a middle slice
  lines = queryLogs(
    db,
    'room',
    undefined,
    '2025-01-02T00:00:00.000Z',
    '2025-01-03T00:00:00.000Z'
  );
  assert.deepStrictEqual(lines, [
    '[2025-01-02T00:00:00.000Z] <u> b',
    '[2025-01-03T00:00:00.000Z] <u> c',
  ]);
  // secret should decrypt stored lines
  const secret = 's3cret';
  insertLog(db, 'room', '2025-01-04T00:00:00.000Z', '[enc]', secret);
  lines = queryLogs(
    db,
    'room',
    undefined,
    undefined,
    undefined,
    secret
  );
  assert.ok(lines.includes('[enc]'));
});

test('pushWithLimit keeps array within limit', () => {
  const arr = [];
  for (let i = 0; i < 5; i++) pushWithLimit(arr, i, 3);
  assert.deepStrictEqual(arr, [2,3,4]);
});

test('BoundedMap evicts oldest entries', () => {
  const map = new BoundedMap(2);
  map.set('a',1);
  map.set('b',2);
  map.set('c',3);
  assert.ok(!map.has('a'));
  assert.strictEqual(map.get('b'),2);
  assert.strictEqual(map.get('c'),3);
});

  test('appendWithRotate rotates log files', async () => {
  cleanup();
  ensureDir(tmpBase);
  const file = path.join(tmpBase, 'rot.log');
    await appendWithRotate(file, 'a'.repeat(50), 100);
    await appendWithRotate(file, 'b'.repeat(60), 100);
    assert.ok(fs.existsSync(`${file}.1`));
    const main = fs.statSync(file).size;
    assert.ok(main <= 61);
  });

  test('encrypted logs round-trip', async () => {
    cleanup();
    ensureDir(tmpBase);
    const file = path.join(tmpBase, 'enc.log');
    const secret = 's3cret';
    await appendWithRotate(file, 'hello', 1000, secret);
    const lines = await tailFile(file, 10, secret);
    assert.deepStrictEqual(lines, ['hello']);
  });

test.after(() => {
  cleanup();
});<|MERGE_RESOLUTION|>--- conflicted
+++ resolved
@@ -87,7 +87,6 @@
   assert.strictEqual(store2.getItem('foo'), 'bar');
 });
 
-<<<<<<< HEAD
 test('FileSessionStore writes 0600 permissions', async () => {
   cleanup();
   const storePath = path.join(tmpBase, 'perm.json');
@@ -98,8 +97,6 @@
   assert.strictEqual(mode, 0o600);
 });
 
-=======
->>>>>>> bae07aba
 test('FileSessionStore encrypts data with secret', async () => {
   cleanup();
   const storePath = path.join(tmpBase, 'enc.json');
@@ -161,7 +158,6 @@
   assert.ok(main <= 61);
 });
 
-<<<<<<< HEAD
 test('appendWithRotate applies 0600 permissions', async () => {
   cleanup();
   ensureDir(tmpBase);
@@ -171,8 +167,6 @@
   assert.strictEqual(mode, 0o600);
 });
 
-=======
->>>>>>> bae07aba
 test('encrypted logs round-trip', async () => {
   cleanup();
   ensureDir(tmpBase);
@@ -293,7 +287,6 @@
     '[2025-01-01T00:00:00.000Z] <u> a',
     '[2025-01-02T00:00:00.000Z] <u> b',
   ]);
-<<<<<<< HEAD
 });
 
 test('encryptFileStream writes encrypted media', async () => {
@@ -305,8 +298,6 @@
   assert.strictEqual(dec.toString(), 'hello');
   const mode = fs.statSync(dest).mode & 0o777;
   assert.strictEqual(mode, 0o600);
-=======
->>>>>>> bae07aba
 });
 
 test('encryptFileStream writes encrypted media', async () => {
