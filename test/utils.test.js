--- conflicted
+++ resolved
@@ -126,7 +126,6 @@
   const arr = [];
   for (let i = 0; i < 5; i++) pushWithLimit(arr, i, 3);
   assert.deepStrictEqual(arr, [2, 3, 4]);
-<<<<<<< HEAD
 });
 
 test('BoundedMap evicts oldest entries', () => {
@@ -299,8 +298,6 @@
   assert.strictEqual(dec.toString(), 'hello');
   const mode = fs.statSync(dest).mode & 0o777;
   assert.strictEqual(mode, 0o600);
-=======
->>>>>>> 3f711cb5
 });
 
 test('BoundedMap evicts oldest entries', () => {
