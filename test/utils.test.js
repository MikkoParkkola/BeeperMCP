import test from 'node:test';
import assert from 'node:assert';
import fs from 'fs';
import path from 'path';
import {
  ensureDir,
  safeFilename,
  getRoomDir,
  FileSessionStore,
  tailFile,
  appendWithRotate,
  openLogDb,
  insertLog,
  queryLogs,
  pushWithLimit,
  BoundedMap,
  envFlag,
} from '../utils.js';

const tmpBase = '.test-tmp';

function cleanup() {
  if (fs.existsSync(tmpBase))
    fs.rmSync(tmpBase, { recursive: true, force: true });
}

test('safeFilename sanitizes characters', () => {
  assert.strictEqual(safeFilename('hello/world'), 'hello_world');
  assert.strictEqual(safeFilename('a*b?c'), 'a_b_c');
});

test('ensureDir creates directories recursively', () => {
  cleanup();
  const dir = path.join(tmpBase, 'a/b/c');
  ensureDir(dir);
  assert.ok(fs.existsSync(dir));
});

test('getRoomDir returns sanitized directory path', () => {
  cleanup();
  const roomDir = getRoomDir(tmpBase, '!room:example.org');
  assert.ok(
    roomDir.endsWith(
      path.join(tmpBase, '!room_example.org'.replace(/[^A-Za-z0-9._-]/g, '_')),
    ),
  );
  assert.ok(fs.existsSync(roomDir));
});

test('FileSessionStore implements basic Storage API', async () => {
  cleanup();
  const storePath = path.join(tmpBase, 'session.json');
  const store = new FileSessionStore(storePath);
  assert.strictEqual(store.length, 0);
  assert.strictEqual(store.getItem('foo'), null);
  store.setItem('foo', 'bar');
  store.setItem('baz', 'qux');
  assert.strictEqual(store.length, 2);
  assert.strictEqual(store.key(0), 'foo');
  assert.strictEqual(store.getItem('foo'), 'bar');
  store.removeItem('foo');
  assert.strictEqual(store.length, 1);
  store.clear();
  assert.strictEqual(store.length, 0);
  await store.flush();
});

test('FileSessionStore persists asynchronously', async () => {
  cleanup();
  const storePath = path.join(tmpBase, 'session.json');
  const store = new FileSessionStore(storePath);
  store.setItem('foo', 'bar');
  await store.flush();
  const store2 = new FileSessionStore(storePath);
  assert.strictEqual(store2.getItem('foo'), 'bar');
});

test('FileSessionStore encrypts data with secret', async () => {
  cleanup();
  const storePath = path.join(tmpBase, 'enc.json');
  const secret = 'shh';
  const store = new FileSessionStore(storePath, secret);
  store.setItem('foo', 'bar');
  await store.flush();
  const raw = fs.readFileSync(storePath, 'utf8');
  assert.doesNotThrow(() => Buffer.from(raw, 'base64'));
  const store2 = new FileSessionStore(storePath, secret);
  assert.strictEqual(store2.getItem('foo'), 'bar');
  const storeWrong = new FileSessionStore(storePath, 'nope');
  assert.strictEqual(storeWrong.getItem('foo'), null);
});

test('tailFile returns last N lines', async () => {
  cleanup();
  ensureDir(tmpBase);
  const file = path.join(tmpBase, 'log.txt');
  const all = Array.from({ length: 100 }, (_, i) => `line${i}`);
  fs.writeFileSync(file, all.join('\n'));
  const last = await tailFile(file, 5);
  assert.deepStrictEqual(last, all.slice(-5));
});

test('pushWithLimit keeps array within limit', () => {
  const arr = [];
  for (let i = 0; i < 5; i++) pushWithLimit(arr, i, 3);
  assert.deepStrictEqual(arr, [2, 3, 4]);
});

test('BoundedMap evicts oldest entries', () => {
  const map = new BoundedMap(2);
  map.set('a', 1);
  map.set('b', 2);
  map.set('c', 3);
  assert.ok(!map.has('a'));
  assert.strictEqual(map.get('b'), 2);
  assert.strictEqual(map.get('c'), 3);
});

test('envFlag parses truthy and falsy values', () => {
  process.env.TEST_FLAG = 'yes';
  assert.strictEqual(envFlag('TEST_FLAG'), true);
  process.env.TEST_FLAG = '0';
  assert.strictEqual(envFlag('TEST_FLAG', true), false);
  delete process.env.TEST_FLAG;
  assert.strictEqual(envFlag('TEST_FLAG', true), true);
});

test('appendWithRotate rotates log files', async () => {
  cleanup();
  ensureDir(tmpBase);
  const file = path.join(tmpBase, 'rot.log');
  await appendWithRotate(file, 'a'.repeat(50), 100);
  await appendWithRotate(file, 'b'.repeat(60), 100);
  assert.ok(fs.existsSync(`${file}.1`));
  const main = fs.statSync(file).size;
  assert.ok(main <= 61);
});

test('encrypted logs round-trip', async () => {
  cleanup();
  ensureDir(tmpBase);
  const file = path.join(tmpBase, 'enc.log');
  const secret = 's3cret';
  await appendWithRotate(file, 'hello', 1000, secret);
  const lines = await tailFile(file, 10, secret);
  assert.deepStrictEqual(lines, ['hello']);
});

<<<<<<< HEAD
test('tailFile skips lines that fail to decrypt', async () => {
  cleanup();
  ensureDir(tmpBase);
  const file = path.join(tmpBase, 'mix.log');
  const secret = 'secret';
  await appendWithRotate(file, 'secret line', 1000, secret);
  fs.appendFileSync(file, 'plain\n');
  const lines = await tailFile(file, 10, secret);
  assert.deepStrictEqual(lines, ['secret line']);
});

=======
>>>>>>> e236ce9c
test('log database stores and retrieves lines', () => {
  cleanup();
  ensureDir(tmpBase);
  const dbPath = path.join(tmpBase, 'logs.db');
  const db = openLogDb(dbPath);
  insertLog(
    db,
    'room',
    '2025-01-01T00:00:00.000Z',
    '[2025-01-01T00:00:00.000Z] <u> hello',
  );
  insertLog(
    db,
    'room',
    '2025-01-02T00:00:00.000Z',
    '[2025-01-02T00:00:00.000Z] <u> world',
  );
  const lines = queryLogs(db, 'room', 10);
  assert.deepStrictEqual(lines, [
    '[2025-01-01T00:00:00.000Z] <u> hello',
    '[2025-01-02T00:00:00.000Z] <u> world',
  ]);
});

test('queryLogs honors since/until, limit and secret', () => {
  cleanup();
  ensureDir(tmpBase);
  const dbPath = path.join(tmpBase, 'logs.db');
  const db = openLogDb(dbPath);
  insertLog(
    db,
    'room',
    '2025-01-01T00:00:00.000Z',
    '[2025-01-01T00:00:00.000Z] <u> a',
  );
  insertLog(
    db,
    'room',
    '2025-01-02T00:00:00.000Z',
    '[2025-01-02T00:00:00.000Z] <u> b',
  );
  insertLog(
    db,
    'room',
    '2025-01-03T00:00:00.000Z',
    '[2025-01-03T00:00:00.000Z] <u> c',
  );
  // limit should return most recent entries first, in ascending order
  let lines = queryLogs(db, 'room', 2);
  assert.deepStrictEqual(lines, [
    '[2025-01-02T00:00:00.000Z] <u> b',
    '[2025-01-03T00:00:00.000Z] <u> c',
  ]);
  // since/until filter to a middle slice
  lines = queryLogs(
    db,
    'room',
    undefined,
    '2025-01-02T00:00:00.000Z',
    '2025-01-03T00:00:00.000Z',
  );
  assert.deepStrictEqual(lines, [
    '[2025-01-02T00:00:00.000Z] <u> b',
    '[2025-01-03T00:00:00.000Z] <u> c',
  ]);
  // secret should decrypt stored lines
  const secret = 's3cret';
  insertLog(db, 'room', '2025-01-04T00:00:00.000Z', '[enc]', secret);
  lines = queryLogs(db, 'room', undefined, undefined, undefined, secret);
  assert.ok(lines.includes('[enc]'));
});

test('envFlag parses truthy and falsy values', () => {
  process.env.TEST_FLAG = 'yes';
  assert.strictEqual(envFlag('TEST_FLAG'), true);
  process.env.TEST_FLAG = '0';
  assert.strictEqual(envFlag('TEST_FLAG', true), false);
  delete process.env.TEST_FLAG;
  assert.strictEqual(envFlag('TEST_FLAG', true), true);
});

  test('appendWithRotate rotates log files', async () => {
  cleanup();
  ensureDir(tmpBase);
  const file = path.join(tmpBase, 'rot.log');
    await appendWithRotate(file, 'a'.repeat(50), 100);
    await appendWithRotate(file, 'b'.repeat(60), 100);
    assert.ok(fs.existsSync(`${file}.1`));
    const main = fs.statSync(file).size;
    assert.ok(main <= 61);
  });

  test('encrypted logs round-trip', async () => {
    cleanup();
    ensureDir(tmpBase);
    const file = path.join(tmpBase, 'enc.log');
    const secret = 's3cret';
    await appendWithRotate(file, 'hello', 1000, secret);
    const lines = await tailFile(file, 10, secret);
    assert.deepStrictEqual(lines, ['hello']);
  });

test('log database stores and retrieves lines', () => {
  cleanup();
  ensureDir(tmpBase);
  const dbPath = path.join(tmpBase, 'logs.db');
  const db = openLogDb(dbPath);
  insertLog(db, 'room', '2025-01-01T00:00:00.000Z', '[2025-01-01T00:00:00.000Z] <u> hello');
  insertLog(db, 'room', '2025-01-02T00:00:00.000Z', '[2025-01-02T00:00:00.000Z] <u> world');
  const lines = queryLogs(db, 'room', 10);
  assert.deepStrictEqual(lines, [
    '[2025-01-01T00:00:00.000Z] <u> hello',
    '[2025-01-02T00:00:00.000Z] <u> world',
  ]);
});

test('queryLogs honors since/until, limit and secret', () => {
  cleanup();
  ensureDir(tmpBase);
  const dbPath = path.join(tmpBase, 'logs.db');
  const db = openLogDb(dbPath);
  insertLog(db, 'room', '2025-01-01T00:00:00.000Z', '[2025-01-01T00:00:00.000Z] <u> a');
  insertLog(db, 'room', '2025-01-02T00:00:00.000Z', '[2025-01-02T00:00:00.000Z] <u> b');
  insertLog(db, 'room', '2025-01-03T00:00:00.000Z', '[2025-01-03T00:00:00.000Z] <u> c');
  // limit should return most recent entries first, in ascending order
  let lines = queryLogs(db, 'room', 2);
  assert.deepStrictEqual(lines, [
    '[2025-01-02T00:00:00.000Z] <u> b',
    '[2025-01-03T00:00:00.000Z] <u> c',
  ]);
  // since/until filter to a middle slice
  lines = queryLogs(
    db,
    'room',
    undefined,
    '2025-01-02T00:00:00.000Z',
    '2025-01-03T00:00:00.000Z'
  );
  assert.deepStrictEqual(lines, [
    '[2025-01-02T00:00:00.000Z] <u> b',
    '[2025-01-03T00:00:00.000Z] <u> c',
  ]);
  // secret should decrypt stored lines
  const secret = 's3cret';
  insertLog(db, 'room', '2025-01-04T00:00:00.000Z', '[enc]', secret);
  lines = queryLogs(
    db,
    'room',
    undefined,
    undefined,
    undefined,
    secret
  );
  assert.ok(lines.includes('[enc]'));
});

test('pushWithLimit keeps array within limit', () => {
  const arr = [];
  for (let i = 0; i < 5; i++) pushWithLimit(arr, i, 3);
  assert.deepStrictEqual(arr, [2,3,4]);
});

test('BoundedMap evicts oldest entries', () => {
  const map = new BoundedMap(2);
  map.set('a',1);
  map.set('b',2);
  map.set('c',3);
  assert.ok(!map.has('a'));
  assert.strictEqual(map.get('b'),2);
  assert.strictEqual(map.get('c'),3);
});

  test('appendWithRotate rotates log files', async () => {
  cleanup();
  ensureDir(tmpBase);
  const file = path.join(tmpBase, 'rot.log');
    await appendWithRotate(file, 'a'.repeat(50), 100);
    await appendWithRotate(file, 'b'.repeat(60), 100);
    assert.ok(fs.existsSync(`${file}.1`));
    const main = fs.statSync(file).size;
    assert.ok(main <= 61);
  });

  test('encrypted logs round-trip', async () => {
    cleanup();
    ensureDir(tmpBase);
    const file = path.join(tmpBase, 'enc.log');
    const secret = 's3cret';
    await appendWithRotate(file, 'hello', 1000, secret);
    const lines = await tailFile(file, 10, secret);
    assert.deepStrictEqual(lines, ['hello']);
  });

test.after(() => {
  cleanup();
});<|MERGE_RESOLUTION|>--- conflicted
+++ resolved
@@ -146,7 +146,6 @@
   assert.deepStrictEqual(lines, ['hello']);
 });
 
-<<<<<<< HEAD
 test('tailFile skips lines that fail to decrypt', async () => {
   cleanup();
   ensureDir(tmpBase);
@@ -158,8 +157,6 @@
   assert.deepStrictEqual(lines, ['secret line']);
 });
 
-=======
->>>>>>> e236ce9c
 test('log database stores and retrieves lines', () => {
   cleanup();
   ensureDir(tmpBase);
