import test from 'node:test';
import assert from 'node:assert';
import fs from 'fs';
import path from 'path';
import {ensureDir,safeFilename,getRoomDir,FileSessionStore,tailFile,appendWithRotate,openLogDb,insertLog,queryLogs,pushWithLimit,BoundedMap} from '../utils.js';

const tmpBase = '.test-tmp';

function cleanup() {
  if (fs.existsSync(tmpBase)) fs.rmSync(tmpBase, { recursive: true, force: true });
}

test('safeFilename sanitizes characters', () => {
  assert.strictEqual(safeFilename('hello/world'), 'hello_world');
  assert.strictEqual(safeFilename('a*b?c'), 'a_b_c');
});

test('ensureDir creates directories recursively', () => {
  cleanup();
  const dir = path.join(tmpBase, 'a/b/c');
  ensureDir(dir);
  assert.ok(fs.existsSync(dir));
});

test('getRoomDir returns sanitized directory path', () => {
  cleanup();
  const roomDir = getRoomDir(tmpBase, '!room:example.org');
  assert.ok(roomDir.endsWith(path.join(tmpBase, '!room_example.org'.replace(/[^A-Za-z0-9._-]/g,'_'))));
  assert.ok(fs.existsSync(roomDir));
});

test('FileSessionStore implements basic Storage API', async () => {
  cleanup();
  const storePath = path.join(tmpBase, 'session.json');
  const store = new FileSessionStore(storePath);
  assert.strictEqual(store.length, 0);
  assert.strictEqual(store.getItem('foo'), null);
  store.setItem('foo', 'bar');
  store.setItem('baz', 'qux');
  assert.strictEqual(store.length, 2);
  assert.strictEqual(store.key(0), 'foo');
  assert.strictEqual(store.getItem('foo'), 'bar');
  store.removeItem('foo');
  assert.strictEqual(store.length, 1);
  store.clear();
  assert.strictEqual(store.length, 0);
  await store.flush();
});

test('FileSessionStore persists asynchronously', async () => {
  cleanup();
  const storePath = path.join(tmpBase, 'session.json');
  const store = new FileSessionStore(storePath);
  store.setItem('foo', 'bar');
  await store.flush();
  const store2 = new FileSessionStore(storePath);
  assert.strictEqual(store2.getItem('foo'), 'bar');
});

test('FileSessionStore encrypts data with secret', async () => {
  cleanup();
  const storePath = path.join(tmpBase, 'enc.json');
  const secret = 'shh';
  const store = new FileSessionStore(storePath, secret);
  store.setItem('foo', 'bar');
  await store.flush();
  const raw = fs.readFileSync(storePath, 'utf8');
  assert.doesNotThrow(() => Buffer.from(raw, 'base64'));
  const store2 = new FileSessionStore(storePath, secret);
  assert.strictEqual(store2.getItem('foo'), 'bar');
  const storeWrong = new FileSessionStore(storePath, 'nope');
  assert.strictEqual(storeWrong.getItem('foo'), null);
});

  test('tailFile returns last N lines', async () => {
  cleanup();
  ensureDir(tmpBase);
  const file = path.join(tmpBase, 'log.txt');
  const all = Array.from({ length: 100 }, (_, i) => `line${i}`);
  fs.writeFileSync(file, all.join('\n'));
  const last = await tailFile(file, 5);
  assert.deepStrictEqual(last, all.slice(-5));
});

test('pushWithLimit keeps array within limit', () => {
  const arr = [];
  for (let i = 0; i < 5; i++) pushWithLimit(arr, i, 3);
  assert.deepStrictEqual(arr, [2,3,4]);
});

test('BoundedMap evicts oldest entries', () => {
  const map = new BoundedMap(2);
  map.set('a',1);
  map.set('b',2);
  map.set('c',3);
  assert.ok(!map.has('a'));
  assert.strictEqual(map.get('b'),2);
  assert.strictEqual(map.get('c'),3);
});

  test('appendWithRotate rotates log files', async () => {
  cleanup();
  ensureDir(tmpBase);
  const file = path.join(tmpBase, 'rot.log');
    await appendWithRotate(file, 'a'.repeat(50), 100);
    await appendWithRotate(file, 'b'.repeat(60), 100);
    assert.ok(fs.existsSync(`${file}.1`));
    const main = fs.statSync(file).size;
    assert.ok(main <= 61);
  });

  test('encrypted logs round-trip', async () => {
    cleanup();
    ensureDir(tmpBase);
    const file = path.join(tmpBase, 'enc.log');
    const secret = 's3cret';
    await appendWithRotate(file, 'hello', 1000, secret);
    const lines = await tailFile(file, 10, secret);
    assert.deepStrictEqual(lines, ['hello']);
  });

test('log database stores and retrieves lines', () => {
  cleanup();
  ensureDir(tmpBase);
  const dbPath = path.join(tmpBase, 'logs.db');
  const db = openLogDb(dbPath);
  insertLog(db, 'room', '2025-01-01T00:00:00.000Z', '[2025-01-01T00:00:00.000Z] <u> hello');
  insertLog(db, 'room', '2025-01-02T00:00:00.000Z', '[2025-01-02T00:00:00.000Z] <u> world');
  const lines = queryLogs(db, 'room', 10);
  assert.deepStrictEqual(lines, [
    '[2025-01-01T00:00:00.000Z] <u> hello',
    '[2025-01-02T00:00:00.000Z] <u> world',
  ]);
});

test('queryLogs honors since/until, limit and secret', () => {
  cleanup();
  ensureDir(tmpBase);
  const dbPath = path.join(tmpBase, 'logs.db');
  const db = openLogDb(dbPath);
  insertLog(db, 'room', '2025-01-01T00:00:00.000Z', '[2025-01-01T00:00:00.000Z] <u> a');
  insertLog(db, 'room', '2025-01-02T00:00:00.000Z', '[2025-01-02T00:00:00.000Z] <u> b');
  insertLog(db, 'room', '2025-01-03T00:00:00.000Z', '[2025-01-03T00:00:00.000Z] <u> c');
  // limit should return most recent entries first, in ascending order
  let lines = queryLogs(db, 'room', 2);
  assert.deepStrictEqual(lines, [
    '[2025-01-02T00:00:00.000Z] <u> b',
    '[2025-01-03T00:00:00.000Z] <u> c',
  ]);
  // since/until filter to a middle slice
  lines = queryLogs(
    db,
    'room',
    undefined,
    '2025-01-02T00:00:00.000Z',
    '2025-01-03T00:00:00.000Z'
  );
  assert.deepStrictEqual(lines, [
    '[2025-01-02T00:00:00.000Z] <u> b',
    '[2025-01-03T00:00:00.000Z] <u> c',
  ]);
  // secret should decrypt stored lines
  const secret = 's3cret';
  insertLog(db, 'room', '2025-01-04T00:00:00.000Z', '[enc]', secret);
  lines = queryLogs(
    db,
    'room',
    undefined,
    undefined,
    undefined,
    secret
  );
  assert.ok(lines.includes('[enc]'));
<<<<<<< HEAD
=======
});

  test('tailFile returns last N lines', async () => {
  cleanup();
  ensureDir(tmpBase);
  const file = path.join(tmpBase, 'log.txt');
  const all = Array.from({ length: 100 }, (_, i) => `line${i}`);
  fs.writeFileSync(file, all.join('\n'));
  const last = await tailFile(file, 5);
  assert.deepStrictEqual(last, all.slice(-5));
>>>>>>> 3077f99d
});

test('pushWithLimit keeps array within limit', () => {
  const arr = [];
  for (let i = 0; i < 5; i++) pushWithLimit(arr, i, 3);
  assert.deepStrictEqual(arr, [2,3,4]);
});

test('BoundedMap evicts oldest entries', () => {
  const map = new BoundedMap(2);
  map.set('a',1);
  map.set('b',2);
  map.set('c',3);
  assert.ok(!map.has('a'));
  assert.strictEqual(map.get('b'),2);
  assert.strictEqual(map.get('c'),3);
});

  test('appendWithRotate rotates log files', async () => {
  cleanup();
  ensureDir(tmpBase);
  const file = path.join(tmpBase, 'rot.log');
    await appendWithRotate(file, 'a'.repeat(50), 100);
    await appendWithRotate(file, 'b'.repeat(60), 100);
    assert.ok(fs.existsSync(`${file}.1`));
    const main = fs.statSync(file).size;
    assert.ok(main <= 61);
  });

  test('encrypted logs round-trip', async () => {
    cleanup();
    ensureDir(tmpBase);
    const file = path.join(tmpBase, 'enc.log');
    const secret = 's3cret';
    await appendWithRotate(file, 'hello', 1000, secret);
    const lines = await tailFile(file, 10, secret);
    assert.deepStrictEqual(lines, ['hello']);
  });

test('log database stores and retrieves lines', () => {
  cleanup();
  ensureDir(tmpBase);
  const dbPath = path.join(tmpBase, 'logs.db');
  const db = openLogDb(dbPath);
  insertLog(db, 'room', '2025-01-01T00:00:00.000Z', '[2025-01-01T00:00:00.000Z] <u> hello');
  insertLog(db, 'room', '2025-01-02T00:00:00.000Z', '[2025-01-02T00:00:00.000Z] <u> world');
  const lines = queryLogs(db, 'room', 10);
  assert.deepStrictEqual(lines, [
    '[2025-01-01T00:00:00.000Z] <u> hello',
    '[2025-01-02T00:00:00.000Z] <u> world',
  ]);
});

test('queryLogs honors since/until, limit and secret', () => {
  cleanup();
  ensureDir(tmpBase);
  const dbPath = path.join(tmpBase, 'logs.db');
  const db = openLogDb(dbPath);
  insertLog(db, 'room', '2025-01-01T00:00:00.000Z', '[2025-01-01T00:00:00.000Z] <u> a');
  insertLog(db, 'room', '2025-01-02T00:00:00.000Z', '[2025-01-02T00:00:00.000Z] <u> b');
  insertLog(db, 'room', '2025-01-03T00:00:00.000Z', '[2025-01-03T00:00:00.000Z] <u> c');
  // limit should return most recent entries first, in ascending order
  let lines = queryLogs(db, 'room', 2);
  assert.deepStrictEqual(lines, [
    '[2025-01-02T00:00:00.000Z] <u> b',
    '[2025-01-03T00:00:00.000Z] <u> c',
  ]);
  // since/until filter to a middle slice
  lines = queryLogs(
    db,
    'room',
    undefined,
    '2025-01-02T00:00:00.000Z',
    '2025-01-03T00:00:00.000Z'
  );
  assert.deepStrictEqual(lines, [
    '[2025-01-02T00:00:00.000Z] <u> b',
    '[2025-01-03T00:00:00.000Z] <u> c',
  ]);
  // secret should decrypt stored lines
  const secret = 's3cret';
  insertLog(db, 'room', '2025-01-04T00:00:00.000Z', '[enc]', secret);
  lines = queryLogs(
    db,
    'room',
    undefined,
    undefined,
    undefined,
    secret
  );
  assert.ok(lines.includes('[enc]'));
});

  test('appendWithRotate rotates log files', async () => {
  cleanup();
  ensureDir(tmpBase);
  const file = path.join(tmpBase, 'rot.log');
    await appendWithRotate(file, 'a'.repeat(50), 100);
    await appendWithRotate(file, 'b'.repeat(60), 100);
    assert.ok(fs.existsSync(`${file}.1`));
    const main = fs.statSync(file).size;
    assert.ok(main <= 61);
  });

  test('encrypted logs round-trip', async () => {
    cleanup();
    ensureDir(tmpBase);
    const file = path.join(tmpBase, 'enc.log');
    const secret = 's3cret';
    await appendWithRotate(file, 'hello', 1000, secret);
    const lines = await tailFile(file, 10, secret);
    assert.deepStrictEqual(lines, ['hello']);
  });

test('log database stores and retrieves lines', () => {
  cleanup();
  ensureDir(tmpBase);
  const dbPath = path.join(tmpBase, 'logs.db');
  const db = openLogDb(dbPath);
  insertLog(db, 'room', '2025-01-01T00:00:00.000Z', '[2025-01-01T00:00:00.000Z] <u> hello');
  insertLog(db, 'room', '2025-01-02T00:00:00.000Z', '[2025-01-02T00:00:00.000Z] <u> world');
  const lines = queryLogs(db, 'room', 10);
  assert.deepStrictEqual(lines, [
    '[2025-01-01T00:00:00.000Z] <u> hello',
    '[2025-01-02T00:00:00.000Z] <u> world',
  ]);
});

  test('tailFile returns last N lines', async () => {
  cleanup();
  ensureDir(tmpBase);
  const file = path.join(tmpBase, 'log.txt');
  const all = Array.from({ length: 100 }, (_, i) => `line${i}`);
  fs.writeFileSync(file, all.join('\n'));
  const last = await tailFile(file, 5);
  assert.deepStrictEqual(last, all.slice(-5));
});

test('pushWithLimit keeps array within limit', () => {
  const arr = [];
  for (let i = 0; i < 5; i++) pushWithLimit(arr, i, 3);
  assert.deepStrictEqual(arr, [2,3,4]);
});

test('BoundedMap evicts oldest entries', () => {
  const map = new BoundedMap(2);
  map.set('a',1);
  map.set('b',2);
  map.set('c',3);
  assert.ok(!map.has('a'));
  assert.strictEqual(map.get('b'),2);
  assert.strictEqual(map.get('c'),3);
});

  test('appendWithRotate rotates log files', async () => {
  cleanup();
  ensureDir(tmpBase);
  const file = path.join(tmpBase, 'rot.log');
    await appendWithRotate(file, 'a'.repeat(50), 100);
    await appendWithRotate(file, 'b'.repeat(60), 100);
    assert.ok(fs.existsSync(`${file}.1`));
    const main = fs.statSync(file).size;
    assert.ok(main <= 61);
  });

  test('encrypted logs round-trip', async () => {
    cleanup();
    ensureDir(tmpBase);
    const file = path.join(tmpBase, 'enc.log');
    const secret = 's3cret';
    await appendWithRotate(file, 'hello', 1000, secret);
    const lines = await tailFile(file, 10, secret);
    assert.deepStrictEqual(lines, ['hello']);
  });

test.after(() => {
  cleanup();
});<|MERGE_RESOLUTION|>--- conflicted
+++ resolved
@@ -171,19 +171,6 @@
     secret
   );
   assert.ok(lines.includes('[enc]'));
-<<<<<<< HEAD
-=======
-});
-
-  test('tailFile returns last N lines', async () => {
-  cleanup();
-  ensureDir(tmpBase);
-  const file = path.join(tmpBase, 'log.txt');
-  const all = Array.from({ length: 100 }, (_, i) => `line${i}`);
-  fs.writeFileSync(file, all.join('\n'));
-  const last = await tailFile(file, 5);
-  assert.deepStrictEqual(last, all.slice(-5));
->>>>>>> 3077f99d
 });
 
 test('pushWithLimit keeps array within limit', () => {
