--- conflicted
+++ resolved
@@ -2,11 +2,7 @@
 import assert from 'node:assert';
 import fs from 'fs';
 import path from 'path';
-<<<<<<< HEAD
 import {ensureDir,safeFilename,getRoomDir,FileSessionStore,tailFile,appendWithRotate,openLogDb,insertLog,queryLogs,pushWithLimit,BoundedMap} from '../utils.js';
-=======
-import {ensureDir,safeFilename,getRoomDir,FileSessionStore,tailFile,appendWithRotate,pushWithLimit,BoundedMap} from '../utils.js';
->>>>>>> e33058fa
 
 const tmpBase = '.test-tmp';
 
@@ -74,7 +70,6 @@
   assert.strictEqual(store2.getItem('foo'), 'bar');
   const storeWrong = new FileSessionStore(storePath, 'nope');
   assert.strictEqual(storeWrong.getItem('foo'), null);
-<<<<<<< HEAD
 });
 
   test('tailFile returns last N lines', async () => {
@@ -136,8 +131,6 @@
     '[2025-01-01T00:00:00.000Z] <u> hello',
     '[2025-01-02T00:00:00.000Z] <u> world',
   ]);
-=======
->>>>>>> e33058fa
 });
 
   test('tailFile returns last N lines', async () => {
