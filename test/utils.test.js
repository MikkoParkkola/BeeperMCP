--- conflicted
+++ resolved
@@ -15,11 +15,8 @@
   insertLogs,
   createLogWriter,
   queryLogs,
-<<<<<<< HEAD
   insertMedia,
   queryMedia,
-=======
->>>>>>> a1286b4a
   pushWithLimit,
   BoundedMap,
   envFlag,
@@ -81,7 +78,6 @@
   store.clear();
   assert.strictEqual(store.length, 0);
   await store.flush();
-<<<<<<< HEAD
 });
 
 test('FileSessionStore persists asynchronously', async () => {
@@ -366,8 +362,6 @@
   assert.strictEqual(dec.toString(), 'hello');
   const mode = fs.statSync(dest).mode & 0o777;
   assert.strictEqual(mode, 0o600);
-=======
->>>>>>> a1286b4a
 });
 
 test('FileSessionStore persists asynchronously', async () => {
