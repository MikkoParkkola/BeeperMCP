--- conflicted
+++ resolved
@@ -17,11 +17,7 @@
   queryLogs,
   insertMedia,
   queryMedia,
-<<<<<<< HEAD
   createMediaDownloader,
-=======
-  createMediaWriter,
->>>>>>> a16c9d23
   pushWithLimit,
   BoundedMap,
   envFlag,
@@ -368,7 +364,6 @@
   ]);
 });
 
-<<<<<<< HEAD
 test('createMediaDownloader reuses cached media for identical events', async () => {
   cleanup();
   ensureDir(tmpBase);
@@ -419,47 +414,6 @@
   assert.deepStrictEqual(logs, [
     `[2025-01-01T00:00:00.000Z] <u> [media] ${path.basename(dest1)}`,
     `[2025-01-01T00:00:00.000Z] <u> [media cached] ${path.basename(dest1)}`,
-=======
-test('createMediaWriter queues and flushes entries', () => {
-  cleanup();
-  ensureDir(tmpBase);
-  const dbPath = path.join(tmpBase, 'media-writer.db');
-  const db = openLogDb(dbPath);
-  const { queue, flush } = createMediaWriter(db);
-  queue({
-    eventId: 'e1',
-    roomId: 'room',
-    ts: '2025-01-01T00:00:00.000Z',
-    file: 'f1',
-    type: 'text/plain',
-    size: 1,
-  });
-  queue({
-    eventId: 'e2',
-    roomId: 'room',
-    ts: '2025-01-02T00:00:00.000Z',
-    file: 'f2',
-    type: 'image/png',
-    size: 2,
-  });
-  flush();
-  const rows = queryMedia(db, 'room');
-  assert.deepStrictEqual(rows, [
-    {
-      eventId: 'e1',
-      ts: '2025-01-01T00:00:00.000Z',
-      file: 'f1',
-      type: 'text/plain',
-      size: 1,
-    },
-    {
-      eventId: 'e2',
-      ts: '2025-01-02T00:00:00.000Z',
-      file: 'f2',
-      type: 'image/png',
-      size: 2,
-    },
->>>>>>> a16c9d23
   ]);
 });
 
