import test from 'node:test';
import assert from 'node:assert';
import fs from 'fs';
import path from 'path';
import {ensureDir,safeFilename,getRoomDir,FileSessionStore,tailFile,appendWithRotate,openLogDb,insertLog,queryLogs,pushWithLimit,BoundedMap} from '../utils.js';

const tmpBase = '.test-tmp';

function cleanup() {
  if (fs.existsSync(tmpBase)) fs.rmSync(tmpBase, { recursive: true, force: true });
}

test('safeFilename sanitizes characters', () => {
  assert.strictEqual(safeFilename('hello/world'), 'hello_world');
  assert.strictEqual(safeFilename('a*b?c'), 'a_b_c');
});

test('ensureDir creates directories recursively', () => {
  cleanup();
  const dir = path.join(tmpBase, 'a/b/c');
  ensureDir(dir);
  assert.ok(fs.existsSync(dir));
});

test('getRoomDir returns sanitized directory path', () => {
  cleanup();
  const roomDir = getRoomDir(tmpBase, '!room:example.org');
  assert.ok(roomDir.endsWith(path.join(tmpBase, '!room_example.org'.replace(/[^A-Za-z0-9._-]/g,'_'))));
  assert.ok(fs.existsSync(roomDir));
});

test('FileSessionStore implements basic Storage API', async () => {
  cleanup();
  const storePath = path.join(tmpBase, 'session.json');
  const store = new FileSessionStore(storePath);
  assert.strictEqual(store.length, 0);
  assert.strictEqual(store.getItem('foo'), null);
  store.setItem('foo', 'bar');
  store.setItem('baz', 'qux');
  assert.strictEqual(store.length, 2);
  assert.strictEqual(store.key(0), 'foo');
  assert.strictEqual(store.getItem('foo'), 'bar');
  store.removeItem('foo');
  assert.strictEqual(store.length, 1);
  store.clear();
  assert.strictEqual(store.length, 0);
  await store.flush();
});

test('FileSessionStore persists asynchronously', async () => {
  cleanup();
  const storePath = path.join(tmpBase, 'session.json');
  const store = new FileSessionStore(storePath);
  store.setItem('foo', 'bar');
  await store.flush();
  const store2 = new FileSessionStore(storePath);
  assert.strictEqual(store2.getItem('foo'), 'bar');
});

test('FileSessionStore encrypts data with secret', async () => {
  cleanup();
  const storePath = path.join(tmpBase, 'enc.json');
  const secret = 'shh';
  const store = new FileSessionStore(storePath, secret);
  store.setItem('foo', 'bar');
  await store.flush();
  const raw = fs.readFileSync(storePath, 'utf8');
  assert.doesNotThrow(() => Buffer.from(raw, 'base64'));
  const store2 = new FileSessionStore(storePath, secret);
  assert.strictEqual(store2.getItem('foo'), 'bar');
  const storeWrong = new FileSessionStore(storePath, 'nope');
  assert.strictEqual(storeWrong.getItem('foo'), null);
});

  test('tailFile returns last N lines', async () => {
  cleanup();
  ensureDir(tmpBase);
  const file = path.join(tmpBase, 'log.txt');
  const all = Array.from({ length: 100 }, (_, i) => `line${i}`);
  fs.writeFileSync(file, all.join('\n'));
  const last = await tailFile(file, 5);
  assert.deepStrictEqual(last, all.slice(-5));
});

test('pushWithLimit keeps array within limit', () => {
  const arr = [];
  for (let i = 0; i < 5; i++) pushWithLimit(arr, i, 3);
  assert.deepStrictEqual(arr, [2,3,4]);
});

test('BoundedMap evicts oldest entries', () => {
  const map = new BoundedMap(2);
  map.set('a',1);
  map.set('b',2);
  map.set('c',3);
  assert.ok(!map.has('a'));
  assert.strictEqual(map.get('b'),2);
  assert.strictEqual(map.get('c'),3);
<<<<<<< HEAD
});

  test('appendWithRotate rotates log files', async () => {
  cleanup();
  ensureDir(tmpBase);
  const file = path.join(tmpBase, 'rot.log');
    await appendWithRotate(file, 'a'.repeat(50), 100);
    await appendWithRotate(file, 'b'.repeat(60), 100);
    assert.ok(fs.existsSync(`${file}.1`));
    const main = fs.statSync(file).size;
    assert.ok(main <= 61);
  });

  test('encrypted logs round-trip', async () => {
    cleanup();
    ensureDir(tmpBase);
    const file = path.join(tmpBase, 'enc.log');
    const secret = 's3cret';
    await appendWithRotate(file, 'hello', 1000, secret);
    const lines = await tailFile(file, 10, secret);
    assert.deepStrictEqual(lines, ['hello']);
  });

test('log database stores and retrieves lines', () => {
  cleanup();
  ensureDir(tmpBase);
  const dbPath = path.join(tmpBase, 'logs.db');
  const db = openLogDb(dbPath);
  insertLog(db, 'room', '2025-01-01T00:00:00.000Z', '[2025-01-01T00:00:00.000Z] <u> hello');
  insertLog(db, 'room', '2025-01-02T00:00:00.000Z', '[2025-01-02T00:00:00.000Z] <u> world');
  const lines = queryLogs(db, 'room', 10);
  assert.deepStrictEqual(lines, [
    '[2025-01-01T00:00:00.000Z] <u> hello',
    '[2025-01-02T00:00:00.000Z] <u> world',
  ]);
});

test('queryLogs honors since/until, limit and secret', () => {
  cleanup();
  ensureDir(tmpBase);
  const dbPath = path.join(tmpBase, 'logs.db');
  const db = openLogDb(dbPath);
  insertLog(db, 'room', '2025-01-01T00:00:00.000Z', '[2025-01-01T00:00:00.000Z] <u> a');
  insertLog(db, 'room', '2025-01-02T00:00:00.000Z', '[2025-01-02T00:00:00.000Z] <u> b');
  insertLog(db, 'room', '2025-01-03T00:00:00.000Z', '[2025-01-03T00:00:00.000Z] <u> c');
  // limit should return most recent entries first, in ascending order
  let lines = queryLogs(db, 'room', 2);
  assert.deepStrictEqual(lines, [
    '[2025-01-02T00:00:00.000Z] <u> b',
    '[2025-01-03T00:00:00.000Z] <u> c',
  ]);
  // since/until filter to a middle slice
  lines = queryLogs(
    db,
    'room',
    undefined,
    '2025-01-02T00:00:00.000Z',
    '2025-01-03T00:00:00.000Z'
  );
  assert.deepStrictEqual(lines, [
    '[2025-01-02T00:00:00.000Z] <u> b',
    '[2025-01-03T00:00:00.000Z] <u> c',
  ]);
  // secret should decrypt stored lines
  const secret = 's3cret';
  insertLog(db, 'room', '2025-01-04T00:00:00.000Z', '[enc]', secret);
  lines = queryLogs(
    db,
    'room',
    undefined,
    undefined,
    undefined,
    secret
  );
  assert.ok(lines.includes('[enc]'));
=======
>>>>>>> 0e895c5c
});

  test('appendWithRotate rotates log files', async () => {
  cleanup();
  ensureDir(tmpBase);
  const file = path.join(tmpBase, 'rot.log');
    await appendWithRotate(file, 'a'.repeat(50), 100);
    await appendWithRotate(file, 'b'.repeat(60), 100);
    assert.ok(fs.existsSync(`${file}.1`));
    const main = fs.statSync(file).size;
    assert.ok(main <= 61);
  });

  test('encrypted logs round-trip', async () => {
    cleanup();
    ensureDir(tmpBase);
    const file = path.join(tmpBase, 'enc.log');
    const secret = 's3cret';
    await appendWithRotate(file, 'hello', 1000, secret);
    const lines = await tailFile(file, 10, secret);
    assert.deepStrictEqual(lines, ['hello']);
  });

test('log database stores and retrieves lines', () => {
  cleanup();
  ensureDir(tmpBase);
  const dbPath = path.join(tmpBase, 'logs.db');
  const db = openLogDb(dbPath);
  insertLog(db, 'room', '2025-01-01T00:00:00.000Z', '[2025-01-01T00:00:00.000Z] <u> hello');
  insertLog(db, 'room', '2025-01-02T00:00:00.000Z', '[2025-01-02T00:00:00.000Z] <u> world');
  const lines = queryLogs(db, 'room', 10);
  assert.deepStrictEqual(lines, [
    '[2025-01-01T00:00:00.000Z] <u> hello',
    '[2025-01-02T00:00:00.000Z] <u> world',
  ]);
});

  test('tailFile returns last N lines', async () => {
  cleanup();
  ensureDir(tmpBase);
  const file = path.join(tmpBase, 'log.txt');
  const all = Array.from({ length: 100 }, (_, i) => `line${i}`);
  fs.writeFileSync(file, all.join('\n'));
  const last = await tailFile(file, 5);
  assert.deepStrictEqual(last, all.slice(-5));
});

test('pushWithLimit keeps array within limit', () => {
  const arr = [];
  for (let i = 0; i < 5; i++) pushWithLimit(arr, i, 3);
  assert.deepStrictEqual(arr, [2,3,4]);
});

test('BoundedMap evicts oldest entries', () => {
  const map = new BoundedMap(2);
  map.set('a',1);
  map.set('b',2);
  map.set('c',3);
  assert.ok(!map.has('a'));
  assert.strictEqual(map.get('b'),2);
  assert.strictEqual(map.get('c'),3);
});

  test('appendWithRotate rotates log files', async () => {
  cleanup();
  ensureDir(tmpBase);
  const file = path.join(tmpBase, 'rot.log');
    await appendWithRotate(file, 'a'.repeat(50), 100);
    await appendWithRotate(file, 'b'.repeat(60), 100);
    assert.ok(fs.existsSync(`${file}.1`));
    const main = fs.statSync(file).size;
    assert.ok(main <= 61);
  });

  test('encrypted logs round-trip', async () => {
    cleanup();
    ensureDir(tmpBase);
    const file = path.join(tmpBase, 'enc.log');
    const secret = 's3cret';
    await appendWithRotate(file, 'hello', 1000, secret);
    const lines = await tailFile(file, 10, secret);
    assert.deepStrictEqual(lines, ['hello']);
  });

test.after(() => {
  cleanup();
});<|MERGE_RESOLUTION|>--- conflicted
+++ resolved
@@ -96,7 +96,6 @@
   assert.ok(!map.has('a'));
   assert.strictEqual(map.get('b'),2);
   assert.strictEqual(map.get('c'),3);
-<<<<<<< HEAD
 });
 
   test('appendWithRotate rotates log files', async () => {
@@ -172,8 +171,6 @@
     secret
   );
   assert.ok(lines.includes('[enc]'));
-=======
->>>>>>> 0e895c5c
 });
 
   test('appendWithRotate rotates log files', async () => {
