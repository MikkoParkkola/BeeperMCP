--- conflicted
+++ resolved
@@ -19,20 +19,13 @@
       packages: write
     steps:
       - uses: actions/checkout@v4
-<<<<<<< HEAD
-
-      - name: Extract version and image name
-        shell: bash
-=======
       - uses: actions/setup-node@v4
         with:
           node-version: 22
-      - run: |
+      - name: Extract version and image name
+        run: |
           VERSION=$(node -p "require('./package.json').version")
           echo "VERSION=$VERSION" >> "$GITHUB_ENV"
-      - name: Set image name
->>>>>>> 1c1eb8ce
-        run: |
           if [[ -n "${{ github.event.inputs.version }}" ]]; then
             VERSION="${{ github.event.inputs.version }}"
           else
