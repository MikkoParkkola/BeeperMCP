--- conflicted
+++ resolved
@@ -48,7 +48,6 @@
     keyRequestIntervalMs,
     keyRequestMaxIntervalMs,
   } = opts;
-<<<<<<< HEAD
   const INITIAL_REQUEST_INTERVAL_MS = keyRequestIntervalMs;
   const MAX_REQUEST_INTERVAL_MS = keyRequestMaxIntervalMs;
 
@@ -174,11 +173,6 @@
       }
     }
   };
-=======
-
-  const fileWriters = new Map<string, ReturnType<typeof createFileAppender>>();
-  const decryption = new DecryptionManager(client, logger, uid);
->>>>>>> aebea5b2
 
   const seen = new Set<string>();
   let testCount = 0;
