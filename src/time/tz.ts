import { DateTime } from 'luxon';
import { Pool } from 'pg';
<<<<<<< HEAD
import { config } from '../config/analytics.js';
=======
import { config } from '../config.js';
>>>>>>> d303e8e4

let pool: Pool | null = null;
function getPool() {
  if (!pool)
    pool = new Pool({
      connectionString: config.db.url,
      ssl: config.db.ssl as any,
      max: config.db.pool.max,
    });
  return pool;
}

export async function getEffectiveTz(instant: Date): Promise<string> {
  const p = getPool();
  const res = await p.query<{ tz: string }>(
    'SELECT tz FROM tz_timeline WHERE since <= $1 ORDER BY since DESC LIMIT 1',
    [instant.toISOString()],
  );
  return res.rows[0]?.tz ?? config.timezone.defaultTz;
}

export function toLocalKeys(
  instant: Date,
  tz: string,
): {
  tz_day: string;
  tz_week: number;
  tz_month: number;
  tz_year: number;
  tz_hour: number;
  tz_dow: number;
} {
  // Disambiguation: for DST gaps, shift forward; for folds, earlier offset
  let dt = DateTime.fromJSDate(instant, { zone: 'utc' }).setZone(tz, {
    keepLocalTime: false,
  });
  if (!dt.isValid && dt.invalidReason === 'unsupported zone') {
    dt = DateTime.fromJSDate(instant, { zone: 'utc' }).setZone(
      config.timezone.defaultTz,
    );
  }
  // Luxon handles gaps/folds deterministically; ensure earlier offset in fold by using setZone with keepLocalTime true then minus 1 ms
  if (!dt.isValid) {
    dt = DateTime.fromJSDate(instant).setZone(tz, { keepLocalTime: true });
    if (!dt.isValid) {
      dt = DateTime.fromJSDate(instant).setZone(config.timezone.defaultTz);
    }
  }
  const isoWeek = Number(dt.toFormat('W'));
  const year = dt.weekYear;
  const monthKey = Number(dt.toFormat('yyyyLL'));
  return {
    tz_day: dt.toISODate()!, // YYYY-MM-DD
    tz_week: isoWeek,
    tz_month: monthKey,
    tz_year: year,
    tz_hour: dt.hour,
    tz_dow: dt.weekday, // 1..7 ISO weekday
  };
}

export function resolveNaturalRange(
  natural: string,
  clientTz: string,
): { fromUtc: Date; toUtc: Date } {
  const now = DateTime.now().setZone(clientTz);
  let from = now,
    to = now;
  switch (natural) {
    case 'last_7_days':
      from = now.minus({ days: 7 }).startOf('day');
      to = now.endOf('day');
      break;
    case 'last_30_days':
      from = now.minus({ days: 30 }).startOf('day');
      to = now.endOf('day');
      break;
    case 'this_week':
      from = now.startOf('week');
      to = now.endOf('week');
      break;
    case 'this_month':
      from = now.startOf('month');
      to = now.endOf('month');
      break;
    default:
      from = now.minus({ days: 1 }).startOf('day');
      to = now.endOf('day');
  }
  return {
    fromUtc: from.setZone('utc').toJSDate(),
    toUtc: to.setZone('utc').toJSDate(),
  };
}

export async function updateTzTimeline(tz: string, since: Date): Promise<void> {
  const p = getPool();
  await p.query(
    'INSERT INTO tz_timeline (since, tz) VALUES ($1, $2) ON CONFLICT (since) DO UPDATE SET tz = EXCLUDED.tz',
    [since.toISOString(), tz],
  );
}<|MERGE_RESOLUTION|>--- conflicted
+++ resolved
@@ -1,10 +1,6 @@
 import { DateTime } from 'luxon';
 import { Pool } from 'pg';
-<<<<<<< HEAD
-import { config } from '../config/analytics.js';
-=======
 import { config } from '../config.js';
->>>>>>> d303e8e4
 
 let pool: Pool | null = null;
 function getPool() {
