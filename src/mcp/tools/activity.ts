import { Pool } from 'pg';
<<<<<<< HEAD
import { config } from '../../config/analytics.js';
import { JSONSchema7 } from 'json-schema';
import { toolsSchemas } from '../schemas/tools.js';
import { applyCommonFilters } from './filters.js';
=======
import { config } from '../../config.js';
import { JSONSchema7 } from 'json-schema';
import { toolsSchemas } from '../schemas/tools.js';
>>>>>>> d303e8e4

let pool: Pool | null = null;
export function __setTestPool(p: any) {
  pool = p as any;
}
function getPool() {
  if (!pool)
    pool = new Pool({
      connectionString: config.db.url,
      ssl: config.db.ssl as any,
      max: config.db.pool.max,
    });
  return pool!;
}

export const id = 'stats_activity';
export const inputSchema = toolsSchemas.stats_activity as JSONSchema7;

export async function handler(input: any) {
  const p = getPool();
  const where: string[] = [];
  const args: any[] = [];
  let i = 1;
  if (input.from) {
    where.push(`ts_utc >= $${i++}`);
    args.push(new Date(input.from).toISOString());
  }
  if (input.to) {
    where.push(`ts_utc <= $${i++}`);
    args.push(new Date(input.to).toISOString());
  }
  if (input.target?.room) {
    where.push(`room_id = $${i++}`);
    args.push(input.target.room);
  }
  if (input.target?.participant) {
    where.push(`sender = $${i++}`);
    args.push(input.target.participant);
  }
<<<<<<< HEAD
  i = applyCommonFilters(where, args, i, {
    lang: input.lang,
    types: input.types,
  } as any);
=======
  if (input.lang) {
    where.push(`lang = $${i++}`);
    args.push(input.lang);
  }
  if (input.types?.length) {
    const nonText = input.types.filter((t: string) => t !== 'text');
    if (nonText.length && input.types.includes('text')) {
      where.push(
        `((media_types && $${i}) OR (media_types IS NULL OR array_length(media_types,1)=0))`,
      );
      args.push(nonText);
      i += 1;
    } else if (nonText.length) {
      where.push(`media_types && $${i++}`);
      args.push(nonText);
    } else {
      where.push(`media_types IS NULL OR array_length(media_types,1)=0`);
    }
  }
>>>>>>> d303e8e4
  const bucket = input.bucket ?? 'day';
  const bucketKey =
    bucket === 'day'
      ? 'tz_day::text'
      : bucket === 'week'
        ? "tz_year||'-W'||lpad(tz_week::text,2,'0')"
        : bucket === 'month'
          ? 'tz_month::text'
          : 'tz_year::text';
  const sql = `
    SELECT ${bucketKey} AS bucket_key,
           COUNT(*) AS messages,
           COUNT(DISTINCT sender) AS unique_senders,
           COALESCE(SUM(words),0) AS words,
           COALESCE(SUM(attachments),0) AS attachments,
           AVG(CASE WHEN sender = $${i++} THEN 1 ELSE 0 END)::float AS my_share_pct,
           AVG(NULLIF(words,0)) AS avg_len,
           STDDEV_POP(NULLIF(words,0)) AS stdev_len,
           MIN(ts_utc) AS start_utc,
           MAX(ts_utc) AS end_utc
    FROM messages
    ${where.length ? 'WHERE ' + where.join(' AND ') : ''}
    GROUP BY bucket_key
    ORDER BY MIN(ts_utc)
  `;
  const res = await p.query(sql, [...args, config.matrix.userId]);
  return {
    filters: { ...input },
    bucket_def: {
      kind: bucket,
      tz: 'local',
      disambiguation: 'prefer_earlier_offset',
      k_min: 5,
    },
    buckets: res.rows,
  };
}<|MERGE_RESOLUTION|>--- conflicted
+++ resolved
@@ -1,14 +1,8 @@
 import { Pool } from 'pg';
-<<<<<<< HEAD
-import { config } from '../../config/analytics.js';
+import { config } from '../../config.js';
 import { JSONSchema7 } from 'json-schema';
 import { toolsSchemas } from '../schemas/tools.js';
 import { applyCommonFilters } from './filters.js';
-=======
-import { config } from '../../config.js';
-import { JSONSchema7 } from 'json-schema';
-import { toolsSchemas } from '../schemas/tools.js';
->>>>>>> d303e8e4
 
 let pool: Pool | null = null;
 export function __setTestPool(p: any) {
@@ -48,32 +42,10 @@
     where.push(`sender = $${i++}`);
     args.push(input.target.participant);
   }
-<<<<<<< HEAD
   i = applyCommonFilters(where, args, i, {
     lang: input.lang,
     types: input.types,
   } as any);
-=======
-  if (input.lang) {
-    where.push(`lang = $${i++}`);
-    args.push(input.lang);
-  }
-  if (input.types?.length) {
-    const nonText = input.types.filter((t: string) => t !== 'text');
-    if (nonText.length && input.types.includes('text')) {
-      where.push(
-        `((media_types && $${i}) OR (media_types IS NULL OR array_length(media_types,1)=0))`,
-      );
-      args.push(nonText);
-      i += 1;
-    } else if (nonText.length) {
-      where.push(`media_types && $${i++}`);
-      args.push(nonText);
-    } else {
-      where.push(`media_types IS NULL OR array_length(media_types,1)=0`);
-    }
-  }
->>>>>>> d303e8e4
   const bucket = input.bucket ?? 'day';
   const bucketKey =
     bucket === 'day'
