import { JSONSchema7 } from 'json-schema';
import { toolsSchemas } from '../schemas/tools.js';
import { rateLimiter } from '../../security/rateLimit.js';
import { checkGuardrails } from '../../security/guardrails.js';
import { sanitizeText } from '../../security/sanitize.js';
<<<<<<< HEAD
import { config } from '../../config/analytics.js';
=======
import { config } from '../../config.js';
>>>>>>> d303e8e4
import { sendMessage as matrixSend } from '../../matrix/client.js';

export const id = 'send_message';
export const inputSchema = toolsSchemas.send_message as JSONSchema7;

export async function handler(input: any) {
  rateLimiter('mcp_tools_send', config.mcp.rateLimits.send);
  const draft = String(input.draft_preview ?? '');
  const guard = checkGuardrails(draft, input.persona_id);
  if (!guard.ok) {
    return { sent: false, reason: guard.reason };
  }
  if (!input.send) {
    return {
      sent: false,
      reason: 'approval_required',
      approvalForm: {
        room_id: input.room_id,
        draft_preview: draft,
        persona_id: input.persona_id ?? null,
      },
    };
  }
  const text = sanitizeText(draft);
  await (sendFn || matrixSend)(input.room_id, text);
  return { sent: true };
}

let sendFn: ((room: string, text: string) => Promise<any>) | null = null;
export function __setSendFn(fn: (room: string, text: string) => Promise<any>) {
  sendFn = fn;
}<|MERGE_RESOLUTION|>--- conflicted
+++ resolved
@@ -3,11 +3,7 @@
 import { rateLimiter } from '../../security/rateLimit.js';
 import { checkGuardrails } from '../../security/guardrails.js';
 import { sanitizeText } from '../../security/sanitize.js';
-<<<<<<< HEAD
-import { config } from '../../config/analytics.js';
-=======
 import { config } from '../../config.js';
->>>>>>> d303e8e4
 import { sendMessage as matrixSend } from '../../matrix/client.js';
 
 export const id = 'send_message';
