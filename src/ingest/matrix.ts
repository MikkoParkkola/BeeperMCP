<<<<<<< HEAD
// import { Pool } from "pg";
import { config } from '../config/analytics.js';
// import { NormalizedEventT } from "./schemas.js";

// let pool: Pool | null = null;
// function getPool() {
//   if (!pool) pool = new Pool({ connectionString: config.db.url, ssl: config.db.ssl as any, max: config.db.pool.max });
//   return pool;
// }
=======
import { config } from '../config.js';
>>>>>>> d303e8e4

export async function startMatrixIngestLoop(): Promise<void> {
  // Minimal skeleton; implement full sync later
  // Intentionally idle until configured
  if (!config.matrix.accessToken) return;
  // TODO: Implement /_matrix/client/v3/sync loop, normalize events, compute stats/tsv/tz keys, embeddings, sentiment and persist
  return;
}<|MERGE_RESOLUTION|>--- conflicted
+++ resolved
@@ -1,16 +1,5 @@
-<<<<<<< HEAD
-// import { Pool } from "pg";
-import { config } from '../config/analytics.js';
-// import { NormalizedEventT } from "./schemas.js";
-
-// let pool: Pool | null = null;
-// function getPool() {
-//   if (!pool) pool = new Pool({ connectionString: config.db.url, ssl: config.db.ssl as any, max: config.db.pool.max });
-//   return pool;
-// }
-=======
 import { config } from '../config.js';
->>>>>>> d303e8e4
+ 
 
 export async function startMatrixIngestLoop(): Promise<void> {
   // Minimal skeleton; implement full sync later
