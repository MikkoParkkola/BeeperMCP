--- conflicted
+++ resolved
@@ -28,8 +28,4 @@
     .optional(),
 });
 
-<<<<<<< HEAD
-export type NormalizedEventT = z.infer<typeof NormalizedEvent>;
-=======
-export type NormalizedEvent = z.infer<typeof NormalizedEventSchema>;
->>>>>>> d303e8e4
+export type NormalizedEvent = z.infer<typeof NormalizedEventSchema>;