import { Pool } from 'pg';
<<<<<<< HEAD
import { config } from '../config/analytics.js';
=======
import { config } from '../config.js';
>>>>>>> d303e8e4

/*
  Suggested additional files to add to the chat/repo for full wiring and testing:

  - utils.js                       // logging, sqlite helpers, media downloader
  - mcp-tools.js                   // buildMcpServer helper used by src/mcp.ts
  - src/config.ts                  // server config / loader (already present)
  - src/mcp/resources.ts           // resource templates & handlers (history/context/media)
  - src/mcp/server.ts              // MCP HTTP server wiring (already present)
  - src/mcp/tools/whoSaid.ts
  - src/mcp/tools/activity.ts
  - src/mcp/tools/sentimentTrends.ts
  - src/mcp/tools/sentimentDistribution.ts
  - src/mcp/tools/sendMessage.ts
  - src/ingest/matrix.ts           // full /sync ingest to populate messages table
  - scripts/migrate.ts             // DB migrations / messages table schema and indexes
  - Postgres schema: CREATE TABLE messages (...) with indexes (ts_utc, sender, room_id, tsv GIN, media_types GIN)

  If you add these files I can apply focused SEARCH/REPLACE patches to wire parameterized
  queries, resource handlers, guardrails, tests and CI integration.
*/

let pool: Pool | null = null;
function getPool() {
  if (!pool)
    pool = new Pool({
      connectionString: config.db.url,
      ssl: config.db.ssl as any,
      max: config.db.pool.max,
    });
  return pool;
}

export async function runReembedBatch(limit = 100): Promise<number> {
  // Placeholder: mark rows as current without re-embedding
  const p = getPool();
  const res = await p
    .query(
      `
      WITH to_update AS (
        SELECT event_id
        FROM messages
        WHERE embedding_model_ver IS NULL OR embedding_model_ver <> $1
        LIMIT $2
      )
      UPDATE messages AS m
      SET embedding_model_ver = $1
      FROM to_update tu
      WHERE m.event_id = tu.event_id
      `,
      [config.embeddings.modelVer, limit],
    )
    .catch(() => ({ rowCount: 0 }) as any);
  return (res as any).rowCount ?? 0;
}<|MERGE_RESOLUTION|>--- conflicted
+++ resolved
@@ -1,9 +1,5 @@
 import { Pool } from 'pg';
-<<<<<<< HEAD
-import { config } from '../config/analytics.js';
-=======
 import { config } from '../config.js';
->>>>>>> d303e8e4
 
 /*
   Suggested additional files to add to the chat/repo for full wiring and testing:
