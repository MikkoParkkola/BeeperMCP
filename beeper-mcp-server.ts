#!/usr/bin/env node

/**
 * beeper-mcp-server.ts v2.2.0
 *
 * • Local cache for syncToken
 * • E2EE decryption via Olm (required) with optional rust-crypto
 * • Saves chat logs and media per-room
 * • MCP tools: list_rooms, create_room, list_messages, send_message
 * • Graceful shutdown
 */

/// <reference path="./matrix-js-sdk-shim.d.ts" />

import dotenv from 'dotenv';
dotenv.config({ path: '.beeper-mcp-server.env' });
import sdk, { MatrixClient, MatrixEvent } from 'matrix-js-sdk';
import Pino from 'pino';
import fs from 'fs';
import path from 'path';
import { StdioServerTransport } from '@modelcontextprotocol/sdk/server/stdio.js';
import {
  ensureDir,
  safeFilename,
  getRoomDir,
  FileSessionStore,
  appendWithRotate,
  openLogDb,
  createLogWriter,
  createMediaWriter,
  createMediaDownloader,
  createFlushHelper,
  pushWithLimit,
  BoundedMap,
  envFlag,
} from './utils.js';
import { buildMcpServer } from './mcp-tools.js';

// --- Constants ---
const CACHE_DIR = process.env.MATRIX_CACHE_DIR ?? './mx-cache';
const LOG_DIR = process.env.MESSAGE_LOG_DIR ?? './room-logs';
const LOG_MAX_BYTES = Number(process.env.LOG_MAX_BYTES ?? '5000000');
const LOG_SECRET = process.env.LOG_SECRET;
const MEDIA_SECRET = process.env.MEDIA_SECRET;
const LOG_LEVEL = process.env.LOG_LEVEL ?? 'info';
const logger = Pino({ level: LOG_LEVEL });
const HS = process.env.MATRIX_HOMESERVER ?? 'https://matrix.beeper.com';
const UID = process.env.MATRIX_USERID;
let TOKEN: string | undefined = process.env.MATRIX_TOKEN;
const MCP_API_KEY = process.env.MCP_API_KEY;
if (!TOKEN) {
  try {
    const sessionPath = path.join(CACHE_DIR, 'session.json');
    if (fs.existsSync(sessionPath)) {
      const data = JSON.parse(fs.readFileSync(sessionPath, 'utf8')) as Record<
        string,
        string
      >;
      TOKEN = data.token;
    }
  } catch (err) {
    logger.warn('Failed to read session token from cache', err);
  }
}
const CONC = Number(process.env.BACKFILL_CONCURRENCY ?? '5');
const INITIAL_REQUEST_INTERVAL_MS = Number(
  process.env.KEY_REQUEST_INTERVAL_MS ?? '1000',
);
const MAX_REQUEST_INTERVAL_MS = Number(
  process.env.KEY_REQUEST_MAX_INTERVAL_MS ?? '300000',
);
// enable MSC4190 key-forwarding by default; set MSC4190=false to disable
const MSC4190 = process.env.MSC4190 !== 'false';
// enable MSC3202 device masquerading by default; set MSC3202=false to disable
const MSC3202 = process.env.MSC3202 !== 'false';
const ENABLE_SEND = envFlag('ENABLE_SEND_MESSAGE');
if (!UID || !TOKEN) {
  console.error('Error: MATRIX_USERID and MATRIX_TOKEN must be set');
  process.exit(1);
}

// --- Credential helpers ---
async function verifyAccessToken(logger: Pino.Logger): Promise<void> {
  try {
    const res = await fetch(`${HS}/_matrix/client/v3/account/whoami`, {
      headers: { Authorization: `Bearer ${TOKEN}` },
    });
    if (!res.ok) throw new Error(`HTTP ${res.status}`);
    const data = (await res.json()) as { user_id?: string };
    if (!data.user_id) throw new Error('No user_id in response');
    if (UID && data.user_id !== UID) {
      throw new Error(`Token user_id ${data.user_id} does not match ${UID}`);
    }
    logger.info(`Access token validated for ${data.user_id}`);
  } catch (err: any) {
    logger.error(`Failed to validate access token: ${err.message}`);
    process.exit(1);
  }
}

async function restoreRoomKeys(client: MatrixClient, logger: Pino.Logger) {
  const recoveryKey = process.env.KEY_BACKUP_RECOVERY_KEY;
  if (
    typeof (client as any).restoreKeyBackupWithCache === 'function' &&
    typeof (client as any).getKeyBackupVersion === 'function'
  ) {
    try {
      const backupInfo = await (client as any).getKeyBackupVersion();
      logger.info(
        {
          backupVersion: backupInfo?.version,
          backupAlgorithm: backupInfo?.algorithm,
          recoveryKeyType: backupInfo?.recovery_key?.type,
        },
        'Received key backup info from server.',
      );
      if (!backupInfo) {
        logger.info('No key backup configured on server.');
      } else if (recoveryKey) {
        const restored = await (client as any).restoreKeyBackupWithCache(
          undefined,
          recoveryKey,
          backupInfo as any,
        );
        logger.info(`Restored ${restored.length} room keys via secure backup`);
      } else {
        logger.warn(
          'Key backup exists on server, but no KEY_BACKUP_RECOVERY_KEY provided.',
        );
      }
    } catch (e: any) {
      logger.error('Failed to restore from secure backup:', e.message);
    }
  }
  // import previously exported room keys, if any
  try {
    const keyFile = path.join(CACHE_DIR, 'room-keys.json');
    if (fs.existsSync(keyFile)) {
      const exported = JSON.parse(fs.readFileSync(keyFile, 'utf8'));
      const cryptoApi = client.getCrypto();
      if (cryptoApi) {
        await cryptoApi.importRoomKeys(exported as any, {});
        if (exported && typeof (exported as any).length === 'number') {
          logger.info(
            `Attempted import from room-keys.json: Found ${exported.length} sessions in the file.`,
          );
        } else {
          logger.warn(
            'Attempted import from room-keys.json: File existed but content was not as expected.',
          );
        }
      }
    }
  } catch (e: any) {
    logger.warn('Failed to import room keys:', e.message);
  }
}

// --- Session Store for sync tokens ---
(async () => {
  ensureDir(CACHE_DIR);
  ensureDir(LOG_DIR);
  const LOG_DB_PATH =
    process.env.LOG_DB_PATH ?? path.join(LOG_DIR, 'messages.db');
  const logDb = openLogDb(LOG_DB_PATH);
  const flusher = createFlushHelper();
  const { queue: queueLog, flush: flushLogs } = createLogWriter(
    logDb,
    LOG_SECRET,
  );
<<<<<<< HEAD
  flusher.register(flushLogs);
  const { queue: queueMedia, flush: flushMedia } = createMediaWriter(logDb);
  flusher.register(flushMedia);
  const mediaDownloader = createMediaDownloader(
    queueMedia,
    queueLog,
    MEDIA_SECRET,
  );
  // main Pino logger
  const logger = Pino({ level: LOG_LEVEL });
=======
  const mediaDownloader = createMediaDownloader(logDb, queueLog, MEDIA_SECRET);
>>>>>>> 81efe9a9
  // wrap for matrix-js-sdk: suppress expected decryption errors
  const sdkLogger = {
    debug: logger.debug.bind(logger),
    info: logger.info.bind(logger),
    warn: (msg: any, ...args: any[]) => {
      try {
        if (typeof msg === 'string' && msg.startsWith('Error decrypting event'))
          return;
      } catch (err) {
        logger.warn('Failed to inspect SDK warning message', err);
      }
      logger.warn(msg as any, ...args);
    },
    log: (msg: any, ...args: any[]) => {
      try {
        if (typeof msg === 'string' && msg.startsWith('Error decrypting event'))
          return;
      } catch (err) {
        logger.warn('Failed to inspect SDK log message', err);
      }
      // map sdk.log to info
      logger.info(msg as any, ...args);
    },
    error: logger.error.bind(logger),
  };
  // test mode: limit to one room and number of events
  const TEST_ROOM_ID = process.env.TEST_ROOM_ID;
  const TEST_LIMIT = process.env.TEST_LIMIT
    ? parseInt(process.env.TEST_LIMIT, 10)
    : 0;
  let testCount = 0;

  // load Olm for decryption
  try {
    const olmMod = await import('@matrix-org/olm');
    const Olm = (olmMod as any).default || olmMod;
    await Olm.init();
    (globalThis as any).Olm = Olm;
    logger.info('Olm library initialized');
  } catch (e: any) {
    console.error(
      'Error: @matrix-org/olm not installed or failed to init:',
      e.message,
    );
    process.exit(1);
  }

  // optional rust-crypto adapter
  let initRust: ((client: MatrixClient) => Promise<void>) | null = null;
  try {
    const mod = await import('@matrix-org/matrix-sdk-crypto-nodejs');
    initRust = (mod as any).initRustCrypto;
    logger.debug('rust-crypto adapter loaded');
  } catch (err) {
    logger.warn('rust-crypto adapter not available', err);
  }

  // session storage & device
  const sessionStore = new FileSessionStore(
    path.join(CACHE_DIR, 'session.json'),
    process.env.SESSION_SECRET,
  );
  const syncKey = `syncToken:${UID}`;
  const deviceKey = `deviceId:${UID}`;
  let deviceId = sessionStore.getItem(deviceKey) as string | null;
  if (!deviceId) {
    deviceId = Math.random().toString(36).substring(2, 12);
    sessionStore.setItem(deviceKey, deviceId);
  }

  // load file-backed crypto store (Node) if available
  let FileCryptoStoreClass: any = null;
  try {
    const mod = await import(
      'matrix-js-sdk/dist/cjs/crypto/node/crypto-store.js'
    );
    FileCryptoStoreClass = mod.FileCryptoStore;
    logger.debug('FileCryptoStore loaded');
  } catch (err) {
    logger.warn('FileCryptoStore unavailable, using in-memory', err);
  }

  // Matrix client setup
  const cryptoStore = FileCryptoStoreClass
    ? new FileCryptoStoreClass(path.join(CACHE_DIR, 'crypto-store'))
    : undefined;
  const client = sdk.createClient({
    logger: sdkLogger,
    baseUrl: HS,
    accessToken: TOKEN,
    userId: UID,
    deviceId,
    sessionStore,
    cryptoStore,
    timelineSupport: true,
    encryption: { msc4190: MSC4190, msc3202: MSC3202 },
  } as any);

  await verifyAccessToken(logger);

  const PENDING_DECRYPT_MAX_SESSIONS = Number(
    process.env.PENDING_DECRYPT_MAX_SESSIONS ?? '1000',
  );
  const PENDING_DECRYPT_MAX_PER_SESSION = Number(
    process.env.PENDING_DECRYPT_MAX_PER_SESSION ?? '100',
  );
  const REQUESTED_KEYS_MAX = Number(process.env.REQUESTED_KEYS_MAX ?? '1000');
  // pending events waiting for room keys: map of "roomId|session_id" to encrypted events
  const pendingDecrypt = new BoundedMap<string, MatrixEvent[]>(
    PENDING_DECRYPT_MAX_SESSIONS,
  );
  // track when a key request was last sent for a given session
  // and the current backoff interval for retries
  const requestedKeys = new BoundedMap<
    string,
    { last: number; interval: number; logged: boolean }
  >(REQUESTED_KEYS_MAX);
  // capture to-device events for room-keys and replay pending decrypts
  client.on('toDeviceEvent' as any, async (ev: MatrixEvent) => {
    try {
      const evtType = ev.getType();
      logger.trace(`toDeviceEvent ${evtType} from ${ev.getSender()}`);
      const cryptoApi = client.getCrypto();
      if (cryptoApi) {
        await (cryptoApi as any).decryptEvent(ev as any);
      }
      // replay queued timeline events if a room key arrived
      if (evtType === 'm.room_key' || evtType === 'm.forwarded_room_key') {
        const content = ev.getClearContent?.() || ev.getContent();
        const room_id = (content as any).room_id;
        const session_id = (content as any).session_id;
        if (room_id && session_id) {
          const key = `${room_id}|${session_id}`;
          const arr = pendingDecrypt.get(key);
          if (arr) {
            for (const pending of arr) {
              await decryptEvent(pending);
              // emit decrypted event for logging
              client.emit('event' as any, pending);
            }
            pendingDecrypt.delete(key);
          }
          requestedKeys.delete(key);
        }
      }
    } catch (err) {
      logger.warn('Failed to handle toDeviceEvent', err);
    }
  });

  // restore sync token
  const lastToken = sessionStore.getItem(syncKey);
  if (lastToken && client.store?.setSyncToken)
    client.store.setSyncToken(lastToken);

  // init crypto
  await client.initCrypto();
  logger.info('matrix-js-sdk crypto initialized');
  // allow decryption from unverified devices and unknown devices without error
  const cryptoApiGlobal = client.getCrypto();
  if (cryptoApiGlobal) {
    if (
      typeof (cryptoApiGlobal as any).setGlobalErrorOnUnknownDevices ===
      'function'
    ) {
      (cryptoApiGlobal as any).setGlobalErrorOnUnknownDevices(false);
    }
    if (
      typeof (cryptoApiGlobal as any).setGlobalBlacklistUnverifiedDevices ===
      'function'
    ) {
      (cryptoApiGlobal as any).setGlobalBlacklistUnverifiedDevices(false);
    }
  }
  if (initRust) {
    await initRust(client);
    logger.debug('rust-crypto adapter initialized');
  }

  await restoreRoomKeys(client, logger);

  // decrypt helper: decrypt event or request missing room key and queue for retry
  const decryptEvent = async (ev: MatrixEvent) => {
    if (!ev.isEncrypted()) return;
    try {
      const cryptoApi = client.getCrypto();
      if (cryptoApi) {
        await (cryptoApi as any).decryptEvent(ev as any);
      }
    } catch (e: any) {
      const wire =
        (ev.getWireContent?.() as any) || (ev.event as any).content || {};
      const roomId = ev.getRoomId();
      if (
        e.name === 'DecryptionError' &&
        e.code === 'MEGOLM_UNKNOWN_INBOUND_SESSION_ID'
      ) {
        logger.debug(
          `Unknown session for event ${ev.getId()} in room ${roomId}: session ${wire.session_id}`,
        );
      } else if (e.name === 'DecryptionError') {
        logger.error(
          `Decrypt: Serious decryption error for event ${ev.getId()} in room ${roomId} (Code: ${e.code || 'unknown'}): ${e.message}. Queuing for retry.`,
        );
      } else {
        logger.error(
          { err: e },
          `Decrypt: Unexpected error for event ${ev.getId()} in room ${roomId}: ${e.message}. Queuing for retry.`,
        );
      }
      // queue event for retry and request a room key
      try {
        const sessionId = wire.session_id;
        const algorithm = wire.algorithm;
        if (roomId && sessionId && algorithm) {
          const mapKey = `${roomId}|${sessionId}`;
          const arr = pendingDecrypt.get(mapKey) || [];
          pushWithLimit(arr, ev, PENDING_DECRYPT_MAX_PER_SESSION);
          pendingDecrypt.set(mapKey, arr);
          const sender = ev.getSender();
          if (sender === UID) {
            logger.info(
              `Decrypt: Missing keys for our own event ${ev.getId()} in room ${roomId}; not requesting from ourselves.`,
            );
          } else {
            const entry = requestedKeys.get(mapKey) || {
              last: 0,
              interval: INITIAL_REQUEST_INTERVAL_MS,
              logged: false,
            };
            const now = Date.now();
            if (now - entry.last >= entry.interval) {
              entry.last = now;
              entry.interval = Math.min(
                entry.interval * 2,
                MAX_REQUEST_INTERVAL_MS,
              );
              requestedKeys.set(mapKey, entry);
              if (!entry.logged) {
                logger.warn(
                  `Requesting missing room key for session ${mapKey}`,
                );
                entry.logged = true;
              } else {
                logger.debug(`Retrying room key request for session ${mapKey}`);
              }
              const cryptoApi = client.getCrypto();
              if (cryptoApi) {
                await (cryptoApi as any).requestRoomKey(
                  { room_id: roomId, session_id: sessionId, algorithm },
                  [{ userId: sender!, deviceId: '*' }],
                );
              }
            } else {
              logger.trace(
                `room key for session ${mapKey} already requested recently`,
              );
            }
          }
        }
      } catch (ex: any) {
        logger.warn(`requestRoomKey failed: ${ex.message}`);
      }
    }
  };

  // event logging
  const seen = new Set<string>();
  client.on('event' as any, async (ev: any) => {
    const evtType = ev.getType();
    // timeline key events: use these to retry pending decrypts
    if (evtType === 'm.room_key' || evtType === 'm.forwarded_room_key') {
      // timeline key event: retry pending decrypts
      const contentAny = ev.getContent() as any;
      const room_id = contentAny.room_id;
      const session_id = contentAny.session_id;
      if (room_id && session_id) {
        const mapKey = `${room_id}|${session_id}`;
        logger.trace(`timeline key event ${evtType} for session ${mapKey}`);
        const arr = pendingDecrypt.get(mapKey);
        if (arr) {
          for (const pend of arr) {
            await decryptEvent(pend);
            client.emit('event' as any, pend);
          }
          pendingDecrypt.delete(mapKey);
        }
      }
      return;
    }
    // try to decrypt encrypted messages
    await decryptEvent(ev);
    // skip still-encrypted or key events
    if (ev.isEncrypted()) return;
    const id = ev.getId();
    if (seen.has(id)) return;
    seen.add(id);
    // filter test room if specified
    const rid = ev.getRoomId() || 'meta';
    if (TEST_ROOM_ID && rid !== TEST_ROOM_ID) return;
    const type = ev.getClearType?.() || ev.getType();
    const content = ev.getClearContent?.() || ev.getContent();
    const ts = new Date(ev.getTs() || Date.now()).toISOString();
    // reuse 'rid' from above for directory
    const dir = getRoomDir(LOG_DIR, rid);
    const logf = path.join(dir, `${safeFilename(rid)}.log`);
    let line: string;
    if (type === 'm.room.message') {
      if (content.url) {
        try {
          const url = client.mxcUrlToHttp(content.url);
          const ext = path.extname(content.filename || content.body || '');
          const fname = `${ts.replace(/[:.]/g, '')}_${safeFilename(id)}${ext}`;
          const dest = path.join(dir, fname + (MEDIA_SECRET ? '.enc' : ''));
          mediaDownloader.queue({
            url: url as string,
            dest,
            roomId: rid,
            eventId: id,
            ts,
            sender: ev.getSender(),
            type: content.info?.mimetype,
            size: content.info?.size,
          });
          line = `[${ts}] <${ev.getSender()}> [media pending] ${path.basename(dest)}`;
        } catch (err) {
          logger.warn('Failed to queue media download', err);
          line = `[${ts}] <${ev.getSender()}> [media download failed]`;
        }
      } else {
        line = `[${ts}] <${ev.getSender()}> ${content.body || '[non-text]'}`;
      }
    } else {
      line = `[${ts}] <${ev.getSender()}> [${type}]`;
    }
    await appendWithRotate(logf, line, LOG_MAX_BYTES, LOG_SECRET);
    queueLog(rid, ts, line, id);
    // test mode: stop after limit
    if (TEST_LIMIT > 0) {
      testCount++;
      if (testCount >= TEST_LIMIT) {
        logger.info(
          `Test limit of ${TEST_LIMIT} events reached, shutting down.`,
        );
        await shutdown();
      }
    }
  });

  // sync
  logger.info('Starting Matrix sync');
  await client.startClient({ initialSyncLimit: 10 });
  await new Promise<void>((r) =>
    client.once('sync' as any, (s: any) => s === 'PREPARED' && r()),
  );
  client.on(
    'sync' as any,
    (_s: any, _p: any, data: any) =>
      data.nextBatch && sessionStore.setItem(syncKey, data.nextBatch),
  );
  logger.info('Matrix sync ready');
  // trust all devices: download and mark all devices verified now that we have sync'd rooms
  try {
    const users = new Set<string>();
    client
      .getRooms()
      .forEach((r) => r.getJoinedMembers().forEach((m) => users.add(m.userId)));
    let verifiedCount = 0;
    let failedCount = 0;
    const usersToProcess = [...users]; // Avoid issues if 'users' set is modified elsewhere, though unlikely here
    if (usersToProcess.length > 0) {
      logger.info(
        `Downloading device keys for ${usersToProcess.length} users...`,
      );
      await client.downloadKeys(usersToProcess, true);
      for (const u of usersToProcess) {
        const devs = await client.getStoredDevicesForUser(u);
        for (const d of Object.keys(devs)) {
          try {
            await client.setDeviceVerified(u, d, true);
            verifiedCount++;
          } catch (err: any) {
            logger.warn(
              `Could not verify device ${d} for user ${u}: ${err.message}`,
            );
            failedCount++;
          }
        }
      }
      logger.info(
        `Device verification attempt complete. Verified: ${verifiedCount}, Failed: ${failedCount} devices.`,
      );
    } else {
      logger.info(
        'No users found in joined rooms to perform device verification on.',
      );
    }
  } catch (e: any) {
    logger.warn('Key trust failed:', e.message);
  }

  // backfill (optional per-room test filter)
  const limiter = ((n: number) => {
    let a = 0,
      q: Array<() => Promise<void>> = [];
    const nxt = () => {
      if (a < n && q.length) {
        a++;
        q.shift()!();
      }
    };
    return async (fn: () => Promise<void>) =>
      new Promise<void>((r) => {
        q.push(async () => {
          try {
            await fn();
          } finally {
            a--;
            nxt();
            r();
          }
        });
        nxt();
      });
  })(CONC);
  const roomsToBackfill = TEST_ROOM_ID
    ? client.getRooms().filter((r) => r.roomId === TEST_ROOM_ID)
    : client.getRooms();
  await Promise.all(
    roomsToBackfill.map((r) =>
      limiter(async () => {
        const tl = r.getLiveTimeline();
        while (
          await client.paginateEventTimeline(tl, {
            backwards: true,
            limit: 1000,
          })
        );
        for (const ev of tl.getEvents().sort((a, b) => a.getTs() - b.getTs())) {
          await client.emit('event' as any, ev);
        }
      }),
    ),
  );
  logger.info('Backfill complete');
  // export and cache room keys so we don't need to re-import manually
  try {
    const cryptoApi = client.getCrypto();
    if (cryptoApi && cryptoApi.exportRoomKeys) {
      const exported = await cryptoApi.exportRoomKeys();
      const keyCacheFile = path.join(CACHE_DIR, 'room-keys.json');
      fs.writeFileSync(keyCacheFile, JSON.stringify(exported));
      logger.info(`Exported ${exported.length} room keys to ${keyCacheFile}`);
    }
  } catch (e: any) {
    logger.warn('Failed to export room keys:', e.message);
  }

  // MCP tools
  const srv = buildMcpServer(
    client,
    logDb,
    ENABLE_SEND,
    LOG_SECRET,
    MCP_API_KEY,
  );
  await srv.connect(new StdioServerTransport());

  // graceful shutdown
  const shutdown = async () => {
    logger.info('Shutting down');
    try {
      await flusher.flush();
      await client.stopClient();
      await mediaDownloader.flush();
    } catch (err) {
      logger.warn('Error during shutdown', err);
    }
    process.exit(0);
  };
  process.on('SIGINT', shutdown);
  process.on('SIGTERM', shutdown);
})();<|MERGE_RESOLUTION|>--- conflicted
+++ resolved
@@ -168,7 +168,6 @@
     logDb,
     LOG_SECRET,
   );
-<<<<<<< HEAD
   flusher.register(flushLogs);
   const { queue: queueMedia, flush: flushMedia } = createMediaWriter(logDb);
   flusher.register(flushMedia);
@@ -179,9 +178,6 @@
   );
   // main Pino logger
   const logger = Pino({ level: LOG_LEVEL });
-=======
-  const mediaDownloader = createMediaDownloader(logDb, queueLog, MEDIA_SECRET);
->>>>>>> 81efe9a9
   // wrap for matrix-js-sdk: suppress expected decryption errors
   const sdkLogger = {
     debug: logger.debug.bind(logger),
