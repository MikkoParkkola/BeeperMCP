{
  "name": "beeper-mcp",
<<<<<<< HEAD
  "version": "1.2.0",
  "releaseDate": "2025-08-24",
=======
  "version": "1.3.0",
  "releaseDate": "2025-08-17",
>>>>>>> f6f75026
  "type": "module",
  "engines": {
    "node": ">=22"
  },
  "scripts": {
    "build": "tsc -p tsconfig.json && cp mcp-tools.js utils.js dist/",
    "lint": "eslint .",
    "format": "prettier --check .",
    "start": "node dist/beeper-mcp-server.js",
    "test": "npm run build && node --test test/*.test.js",
    "test:coverage": "npm run build && c8 --reporter=text --reporter=lcov --report-dir=coverage --check-coverage --lines 80 --branches 80 --functions 80 --exclude setup.js --exclude 'dist/**' node --test test/*.test.js",
    "build:docker": "bash scripts/build_docker.sh",
    "prepare": "husky"
  },
  "devDependencies": {
    "@eslint/js": "^9.33.0",
    "@types/json-schema": "^7.0.15",
    "@types/luxon": "^3.7.1",
    "@types/node": "^22.5.2",
    "@types/pg": "^8.15.5",
    "@typescript-eslint/eslint-plugin": "^8.39.1",
    "@typescript-eslint/parser": "^8.39.1",
    "ajv": "^8.17.1",
    "c8": "^10.1.3",
    "eslint": "^9.33.0",
    "globals": "^16.3.0",
    "husky": "^9.0.0",
    "pg-mem": "^3.0.5",
    "prettier": "^3.2.5",
    "typescript": "^5.9.2"
  },
  "dependencies": {
    "@matrix-org/matrix-sdk-crypto-nodejs": "0.4.0-beta.1",
    "@matrix-org/olm": "^3.2.15",
    "@modelcontextprotocol/sdk": "^1.17.3",
    "better-sqlite3": "^12.2.0",
    "dotenv": "^16.4.5",
    "luxon": "^3.7.1",
    "matrix-js-sdk": "^37.13.0",
    "pg": "^8.12.0",
    "pino": "^9.4.0",
    "zod": "^3.23.8"
  }
}<|MERGE_RESOLUTION|>--- conflicted
+++ resolved
@@ -1,12 +1,7 @@
 {
   "name": "beeper-mcp",
-<<<<<<< HEAD
-  "version": "1.2.0",
+  "version": "1.3.0",
   "releaseDate": "2025-08-24",
-=======
-  "version": "1.3.0",
-  "releaseDate": "2025-08-17",
->>>>>>> f6f75026
   "type": "module",
   "engines": {
     "node": ">=22"
