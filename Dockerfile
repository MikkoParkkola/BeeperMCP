--- conflicted
+++ resolved
@@ -14,7 +14,6 @@
 WORKDIR /app
 ENV NODE_ENV=production
 
-<<<<<<< HEAD
 COPY --from=build --chown=node:node /app/dist ./dist
 COPY --from=build --chown=node:node /app/package*.json ./
 COPY --from=build --chown=node:node /app/mcp-tools.js ./
@@ -23,7 +22,6 @@
 
 USER node
 RUN mkdir -p mx-cache room-logs
-=======
 RUN apt-get update \
     && apt-get install -y gosu \
     && rm -rf /var/lib/apt/lists/*
@@ -33,9 +31,7 @@
 RUN mv docker-entrypoint.sh /docker-entrypoint.sh \
     && chown root:root /docker-entrypoint.sh \
     && chmod +x /docker-entrypoint.sh \
-    && mkdir -p mx-cache room-logs \
     && chown node:node mx-cache room-logs
->>>>>>> c68aff85
 
 VOLUME ["/app/mx-cache", "/app/room-logs"]
 
