# syntax=docker/dockerfile:1
FROM node:22-slim AS build
WORKDIR /app
COPY package*.json ./
RUN apt-get update \
    && apt-get install -y --no-install-recommends python3 make g++ curl pkg-config libssl-dev rustc cargo \
    && rm -rf /var/lib/apt/lists/* \
    && HUSKY=0 npm ci

# gosu isn't packaged for bookworm, so download a pinned release
ENV GOSU_VERSION=1.17
RUN curl -fsSL -o /usr/local/bin/gosu "https://github.com/tianon/gosu/releases/download/${GOSU_VERSION}/gosu-$(dpkg --print-architecture)" \
    && chmod +x /usr/local/bin/gosu
COPY . .
RUN npm run build
RUN npm prune --omit=dev

FROM node:22-slim AS runtime
WORKDIR /app
ENV NODE_ENV=production

<<<<<<< HEAD
# Pin gosu to a known working version to avoid unexpected breakages
COPY --from=build /usr/local/bin/gosu /usr/local/bin/gosu
=======
COPY --from=build --chown=node:node /app/dist ./dist
COPY --from=build --chown=node:node /app/package*.json ./
COPY --from=build --chown=node:node /app/mcp-tools.js ./
COPY --from=build --chown=node:node /app/utils.js ./
COPY --from=build --chown=node:node /app/node_modules ./node_modules

USER node
RUN mkdir -p mx-cache room-logs
RUN apt-get update \
    && apt-get install -y gosu \
    && rm -rf /var/lib/apt/lists/*
>>>>>>> 68e407dd

COPY --from=build --chown=node:node /app .

RUN mv docker-entrypoint.sh /docker-entrypoint.sh \
    && chown root:root /docker-entrypoint.sh \
    && chmod +x /docker-entrypoint.sh \
    && chown node:node mx-cache room-logs

VOLUME ["/app/mx-cache", "/app/room-logs"]

EXPOSE 3000 8757
ENTRYPOINT ["/docker-entrypoint.sh"]
CMD ["node", "dist/beeper-mcp-server.js"]<|MERGE_RESOLUTION|>--- conflicted
+++ resolved
@@ -19,10 +19,8 @@
 WORKDIR /app
 ENV NODE_ENV=production
 
-<<<<<<< HEAD
 # Pin gosu to a known working version to avoid unexpected breakages
 COPY --from=build /usr/local/bin/gosu /usr/local/bin/gosu
-=======
 COPY --from=build --chown=node:node /app/dist ./dist
 COPY --from=build --chown=node:node /app/package*.json ./
 COPY --from=build --chown=node:node /app/mcp-tools.js ./
@@ -34,7 +32,6 @@
 RUN apt-get update \
     && apt-get install -y gosu \
     && rm -rf /var/lib/apt/lists/*
->>>>>>> 68e407dd
 
 COPY --from=build --chown=node:node /app .
 
